--- conflicted
+++ resolved
@@ -4,15 +4,12 @@
 ![icenav_logo](images/icenav_logo.png)
 
 ESP32 Based GPS Navigator.
-<<<<<<< HEAD
 * Note: Under development
 * There is the possibility to use two types of maps: Rendered Maps or Tiles (large files), and Vector Maps (small files).
 
 > [!CAUTION]
 > Do not use in production.
-=======
 * Note: Under development (experimental features under dev branch)
->>>>>>> 6f043e11
 
 ## Screenshots
 |<img src="images/dev/splash.jpg">|<img src="images/dev/compass.jpg">|<img src="images/dev/rendermap.jpg">|<img src="images/dev/vectormap.jpg">|<img src="images/dev/satinfo.jpg">|
@@ -176,11 +173,7 @@
 - [x] Optimize code
 - [ ] Fix bugs!
 - [ ] Web file server
-<<<<<<< HEAD
-
-=======
       
->>>>>>> 6f043e11
 ## Credits
 
 * Added support to [Makerfabs ESP32-S3 Parallel TFT with Touch 3.5" ILI9488](https://www.makerfabs.com/esp32-s3-parallel-tft-with-touch-ili9488.html) (thanks to [@hpsaturn](https://github.com/hpsaturn))
