--- conflicted
+++ resolved
@@ -67,12 +67,15 @@
 }
 
 /**
-<<<<<<< HEAD
- * @brief Function to calculate the minimum angular difference
+ * @brief Calculates the minimum signed angular difference between two angles.
  *
- * @param a -> Angle 1
- * @param b -> Angle 2
- * @return double -> angular difference (-180..180)
+ * This function computes the smallest difference between two angles (in degrees),
+ * returning a value in the range [-180, 180]. Positive results indicate a
+ * counterclockwise difference, and negative results indicate a clockwise difference.
+ *
+ * @param a Angle 1 (in degrees)
+ * @param b Angle 2 (in degrees)
+ * @return double Angular difference in degrees, normalized to [-180, 180]
  */
 double calcAngleDiff(double a, double b)
 {
@@ -81,10 +84,7 @@
 }
 
 /**
- * @brief Function to calculate the midpoint given 2 coordinates (latitude and longitude)
-=======
  * @brief Function to calculate the midpoint between two coordinates (latitude and longitude)
->>>>>>> 5278c44a
  *
  * Calculates the geographic midpoint (center point) between two coordinates on the Earth's surface.
  * The result is stored in the global variables midLat and midLon.
@@ -104,21 +104,8 @@
 	float Bx = cosLat2 * cos(dLon);
 	float By = cosLat2 * sin(dLon);
 
-<<<<<<< HEAD
-  float dLon = (radians(lon2) - radians(lon1));
-  float cosLat1 = cos(radians(lat1));
-  float cosLat2 = cos(radians(lat2)); 
-  float sinLat1 = sin(radians(lat1));
-  float sinLat2 = sin(radians(lat2));
-  float Bx = cosLat2 * cos(dLon);
-  float By = cosLat2 * sin(dLon);
-
-  midLat = degrees(atan2(sinLat1 + sinLat2, sqrt((cosLat1 + Bx) * (cosLat1 + Bx) + By * By)));
-  midLon = degrees(radians(lon1) + atan2(By, cosLat1 + Bx));
-=======
 	midLat = degrees(atan2(sinLat1 + sinLat2, sqrt((cosLat1 + Bx) * (cosLat1 + Bx) + By * By)));
 	midLon = degrees(radians(lon1) + atan2(By, cosLat1 + Bx));
->>>>>>> 5278c44a
 }
 
 /**
