--- conflicted
+++ resolved
@@ -51,15 +51,11 @@
 bool enableWeb = true;        // Enable/disable web file server
 bool showToolBar = false;     // Show Map Toolbar
 int8_t tempOffset = 0;        // BME Temperature offset
-<<<<<<< HEAD
-
 extern Battery battery;
-=======
 String defDST = "NONE";       // default DST zone
 bool calculateDST = false;    // Calculate DST flag
 // float batteryMax = 0.0;       // 4.2;      // maximum voltage of battery
 // float batteryMin = 0.0;       // 3.6;      // minimum voltage of battery before shutdown
->>>>>>> 60cabcb7
 
 /**
  * @brief Load stored preferences
