/**
 * @file utils.h
 * @author @Hpsaturn
 * @brief  Network CLI and custom internal commands
 * @version 0.1.8
 * @date 2024-06
 */

#ifndef UTILS_H
#define UTILS_H

#ifndef DISABLE_CLI
#include "cli.hpp"
#include "storage.hpp"
#include "tft.hpp"

#define SCREENSHOT_TEMP_FILE "/screenshot.raw"

// Capture the screenshot and save it to the SD card
static void captureScreenshot(const char* filename, Stream *response)
{
  File file = SD.open(filename, FILE_WRITE);
  if (!file) {
    response->println("Failed to open file for writing");
    return;
  }

  // Allocate memory to store the screen data (1 byte per segment)
  uint8_t* buffer = (uint8_t*)malloc(tft.width() * tft.height() * 2); // 2 bytes per pixel
  if (!buffer) {
    response->println("Failed to allocate memory for buffer");
    file.close();
    return;
  }

  // Read the screen data into the buffer using readRect
  tft.readRect(0, 0, tft.width(), tft.height(), (uint16_t*)buffer);

  // Write the buffer data to the file
  for (int y = 0; y < tft.height(); y++) {
    for (int x = 0; x < tft.width(); x++) {
      // Combine the two 8-bit segments into a 16-bit value
      uint8_t highByte = buffer[(y * tft.width() + x) * 2];
      uint8_t lowByte = buffer[(y * tft.width() + x) * 2 + 1];
      uint16_t color = (highByte << 8) | lowByte;
      file.write((const uint8_t*)&color, sizeof(color));
    }
  }

  // Clean up
  free(buffer);
  file.close();
  response->println("Screenshot saved");
}

// WiFi client
static WiFiClient client;

<<<<<<< HEAD
void captureScreenshot(const char* filename, const char* pc_ip, uint16_t pc_port, Stream *response) {
=======
static void captureScreenshot(const char* filename, const char* pc_ip, uint16_t pc_port) 
{
>>>>>>> 319195cf
  if (!client.connect(pc_ip, pc_port)) {
    response->println("Connection to server failed");
    return;
  }

  response->println("Connected to server");

  File file = SD.open(filename, FILE_READ);
  if (!file) {
    response->println("Failed to open file for reading");
    client.stop();
    return;
  }

  // Send the file data to the PC
  while (file.available()) {
    size_t size = 0;
    uint8_t buffer[512];
    size = file.read(buffer, sizeof(buffer));
    if (size > 0) {
      client.write(buffer, size);
    }
  }

  file.close();
  client.stop();
  response->println("Screenshot sent over WiFi");
}
#endif

#endif<|MERGE_RESOLUTION|>--- conflicted
+++ resolved
@@ -56,12 +56,7 @@
 // WiFi client
 static WiFiClient client;
 
-<<<<<<< HEAD
-void captureScreenshot(const char* filename, const char* pc_ip, uint16_t pc_port, Stream *response) {
-=======
-static void captureScreenshot(const char* filename, const char* pc_ip, uint16_t pc_port) 
-{
->>>>>>> 319195cf
+static void captureScreenshot(const char* filename, const char* pc_ip, uint16_t pc_port, Stream *response) {
   if (!client.connect(pc_ip, pc_port)) {
     response->println("Connection to server failed");
     return;
