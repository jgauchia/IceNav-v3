/**
 * @file cli.cpp
 * @author @Hpsaturn
 * @brief  Network CLI and custom internal commands
 * @version Using https://github.com/hpsaturn/esp32-wifi-cli.git
 * @date 2024-06
 */

#ifndef DISABLE_CLI
#include "cli.hpp"
#include "utils.h"

const char logo[] =
"\r\n"
"░▒▓█▓▒░  ░▒▓██████▓▒░  ░▒▓████████▓▒░ ░▒▓███████▓▒░   ░▒▓██████▓▒░  ░▒▓█▓▒░░▒▓█▓▒░ \r\n"
"░▒▓█▓▒░ ░▒▓█▓▒░░▒▓█▓▒░ ░▒▓█▓▒░        ░▒▓█▓▒░░▒▓█▓▒░ ░▒▓█▓▒░░▒▓█▓▒░ ░▒▓█▓▒░░▒▓█▓▒░ \r\n"
"░▒▓█▓▒░ ░▒▓█▓▒░        ░▒▓█▓▒░        ░▒▓█▓▒░░▒▓█▓▒░ ░▒▓█▓▒░░▒▓█▓▒░  ░▒▓█▓▒▒▓█▓▒░  \r\n"
"░▒▓█▓▒░ ░▒▓█▓▒░        ░▒▓██████▓▒░   ░▒▓█▓▒░░▒▓█▓▒░ ░▒▓████████▓▒░  ░▒▓█▓▒▒▓█▓▒░  \r\n"
"░▒▓█▓▒░ ░▒▓█▓▒░        ░▒▓█▓▒░        ░▒▓█▓▒░░▒▓█▓▒░ ░▒▓█▓▒░░▒▓█▓▒░   ░▒▓█▓▓█▓▒░   \r\n"
"░▒▓█▓▒░ ░▒▓█▓▒░░▒▓█▓▒░ ░▒▓█▓▒░        ░▒▓█▓▒░░▒▓█▓▒░ ░▒▓█▓▒░░▒▓█▓▒░   ░▒▓█▓▓█▓▒░   \r\n"
"░▒▓█▓▒░  ░▒▓██████▓▒░  ░▒▓████████▓▒░ ░▒▓█▓▒░░▒▓█▓▒░ ░▒▓█▓▒░░▒▓█▓▒░    ░▒▓██▓▒░    \r\n"
"\r\n"
""
;



void wcli_reboot(char *args, Stream *response) {
  ESP.restart();
} 

void wcli_info(char *args, Stream *response) {
  response->println();
  wcli.status(response);
}

void wcli_clear(char *args, Stream *response){
  wcli.shell->clear();
}

void wcli_scshot(char *args, Stream *response){
  Pair<String, String> operands = wcli.parseCommand(args);
  String ip = operands.first();
  uint16_t port = operands.second().toInt();
 
  if (ip.isEmpty()){
    response->println("Saving to SD..");
    captureScreenshot(SCREENSHOT_TEMP_FILE, response);
    response->println("Note: is possible to send it to a PC using: scshot ip port");
  }
  else {
    response->printf("Sending screenshot to %s:%i..\r\n", ip.c_str(), port);
    captureScreenshot(SCREENSHOT_TEMP_FILE, response);
    captureScreenshot(SCREENSHOT_TEMP_FILE, ip.c_str(), port);
  }
}

<<<<<<< HEAD
/**
 * @brief WiFi CLI init and IceNav custom commands
 **/
void initCLI() {
  #ifndef ARDUINO_USB_CDC_ON_BOOT
    Serial.begin(115200);
  #endif
  Serial.println("init CLI");
=======
void initRemoteShell(){
#ifndef DISABLE_CLI_TELNET 
  if (wcli.isTelnetEnable()) wcli.shellTelnet->attachLogo(logo);
#endif
}

void initShell(){
>>>>>>> 7dd7386c
  wcli.shell->attachLogo(logo);
  wcli.setSilentMode(true);
  wcli.disableConnectInBoot();
  // Main Commands:
  wcli.add("reboot", &wcli_reboot, "\tperform a ESP32 reboot");
  wcli.add("info", &wcli_info, "\t\tget device information");
  wcli.add("clear", &wcli_clear, "\t\tclear shell");
  wcli.add("scshot", &wcli_scshot, "\tscreenshot to SD or sending a PC");
  wcli.begin("IceNav");
}

/**
 * @brief WiFi CLI init and IceNav custom commands
 **/
void initCLI() {
  Serial.begin(115200);
  #ifdef ARDUINO_USB_CDC_ON_BOOT
    while (!Serial){};
    delay(1000);
  #endif
  log_v("init CLI");
  initShell(); 
  initRemoteShell();
}

#endif<|MERGE_RESOLUTION|>--- conflicted
+++ resolved
@@ -55,16 +55,6 @@
   }
 }
 
-<<<<<<< HEAD
-/**
- * @brief WiFi CLI init and IceNav custom commands
- **/
-void initCLI() {
-  #ifndef ARDUINO_USB_CDC_ON_BOOT
-    Serial.begin(115200);
-  #endif
-  Serial.println("init CLI");
-=======
 void initRemoteShell(){
 #ifndef DISABLE_CLI_TELNET 
   if (wcli.isTelnetEnable()) wcli.shellTelnet->attachLogo(logo);
@@ -72,7 +62,6 @@
 }
 
 void initShell(){
->>>>>>> 7dd7386c
   wcli.shell->attachLogo(logo);
   wcli.setSilentMode(true);
   wcli.disableConnectInBoot();
@@ -88,10 +77,8 @@
  * @brief WiFi CLI init and IceNav custom commands
  **/
 void initCLI() {
-  Serial.begin(115200);
-  #ifdef ARDUINO_USB_CDC_ON_BOOT
-    while (!Serial){};
-    delay(1000);
+  #ifndef ARDUINO_USB_CDC_ON_BOOT
+    Serial.begin(115200);
   #endif
   log_v("init CLI");
   initShell(); 
