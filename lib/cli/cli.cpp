--- conflicted
+++ resolved
@@ -22,30 +22,22 @@
 ""
 ;
 
-<<<<<<< HEAD
 extern Power power;
 
-=======
 /**
  * @brief Reboot ESP
  */
->>>>>>> 60cabcb7
 void wcli_reboot(char *args, Stream *response)
 {
   ESP.restart();
 }
 
-<<<<<<< HEAD
-void wcli_poweroff(char *args, Stream *response) {
-  power.deviceShutdown();
-=======
 /**
  * @brief ESP Deep Sleep/shutdown
  */
 void wcli_poweroff(char *args, Stream *response)
 {
   deviceShutdown();
->>>>>>> 60cabcb7
 }
 
 /**
