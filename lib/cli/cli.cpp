--- conflicted
+++ resolved
@@ -63,12 +63,7 @@
 
     waitScreenRefresh = true;
     captureScreenshot(SCREENSHOT_TEMP_FILE, response);
-<<<<<<< HEAD
     captureScreenshot(SCREENSHOT_TEMP_FILE, ip.c_str(), port, response);
-=======
-    captureScreenshot(SCREENSHOT_TEMP_FILE, ip.c_str(), port);
-    waitScreenRefresh = false;
->>>>>>> 319195cf
   }
 }
 
