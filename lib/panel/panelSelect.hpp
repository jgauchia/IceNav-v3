/**
 * @file panelSelect.hpp
 * @author Jordi Gauchía (jgauchia@jgauchia.com)
 * @brief Panel model select
 * @version 0.2.3
 * @date 2025-11
 */

#pragma once

/**
 * @brief Include the appropriate display panel driver based on the defined macro
 *
 * @details This section conditionally includes the correct header for the selected display/touch panel hardware.
 *          If no supported panel macro is defined, compilation will stop with an error.
 */
#if defined(ILI9488_XPT2046_SPI)
    #include "ILI9488_XPT2046_SPI.hpp"
#elif defined(ILI9488_FT5x06_16B)
    #include "ILI9488_FT5x06_16B.hpp"
#elif defined(ILI9341_XPT2046_SPI)
    #include "ILI9341_XPT2046_SPI.hpp"
#elif defined(ILI9488_FT5x06_SPI)
    #include "ILI9488_FT5x06_SPI.hpp"
#elif defined(ILI9488_NOTOUCH_8B)
    #include "ILI9488_NOTOUCH_8B.hpp"
#elif defined(ILI9341_NOTOUCH_SPI)
    #include "ILI9341_NOTOUCH_SPI.hpp"
#elif defined(ICENAV_BOARD)
    #include "ICENAV_BOARD.hpp"
#elif defined(TDECK_ESP32S3)
    #include "LILYGO_TDECK.hpp"
<<<<<<< HEAD
#elif defined(T4_S3)
    #include "LILYGO_T4_S3.hpp"
=======
#elif defined(MAKERF_ESP32S3)
    #include "MAKERF_ESP32S3.hpp"
#elif defined(ELECROW_ESP32)
    #include "ELECROW_ESP32.hpp"
>>>>>>> 6c8ad0d2
#else
    #error "No Panel defined!"
#endif<|MERGE_RESOLUTION|>--- conflicted
+++ resolved
@@ -30,15 +30,12 @@
     #include "ICENAV_BOARD.hpp"
 #elif defined(TDECK_ESP32S3)
     #include "LILYGO_TDECK.hpp"
-<<<<<<< HEAD
 #elif defined(T4_S3)
     #include "LILYGO_T4_S3.hpp"
-=======
 #elif defined(MAKERF_ESP32S3)
     #include "MAKERF_ESP32S3.hpp"
 #elif defined(ELECROW_ESP32)
     #include "ELECROW_ESP32.hpp"
->>>>>>> 6c8ad0d2
 #else
     #error "No Panel defined!"
 #endif