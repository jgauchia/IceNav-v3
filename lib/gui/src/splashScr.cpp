--- conflicted
+++ resolved
@@ -52,114 +52,12 @@
  */
 void splashScreen()
 {
-<<<<<<< HEAD
-  // Preload Map
-  if (mapSet.vectorMap)
-  {
-    mapView.isPosMoved = true;
-    mapView.generateVectorMap(zoom);
-  }
-  else
-  {
-    mapView.currentMapTile = mapView.getMapTile(gps.gpsData.longitude, gps.gpsData.latitude, zoom, 0, 0);
-    mapView.generateRenderMap(zoom);
-  }
-
-  setTime = false;
-
-  tftOff();
-  
-  TFT_eSprite splashSprite = TFT_eSprite(&tft);  
-  splashSprite.createSprite(tft.width(), tft.height());  
-
-  tft.fillScreen(TFT_BLACK);
-  millisActual = millis();
-  tft.setBrightness(0);
-
-  static uint16_t pngHeight = 0;
-  static uint16_t pngWidth = 0;
-  static uint8_t margin = 0;
-
-  getPngSize(logoFile, &pngWidth, &pngHeight);
-  splashSprite.fillScreen(TFT_BLACK);
-  splashSprite.drawPngFile(logoFile, (tft.width() / 2) - (pngWidth / 2), (tft.height() / 2) - pngHeight);
-
-  #ifdef T4_S3
-    splashSprite.setTextSize(2);
-    margin = 2;
-  #else
-    splashSprite.setTextSize(1);
-    margin = 1;
-  #endif
-  splashSprite.setTextColor(TFT_WHITE, TFT_BLACK);
-
-  splashSprite.drawCenterString("Map data from OpenStreetMap.", tft.width() >> 1, tft.height() - 120*margin);
-  splashSprite.drawCenterString("(c) OpenStreetMap", tft.width() >> 1, tft.height() - 110*margin);
-  splashSprite.drawCenterString("(c) OpenStreetMap contributors", tft.width() >> 1, tft.height() - 100*margin);
-
-  char statusString[50] = "";
-  splashSprite.setTextColor(TFT_YELLOW, TFT_BLACK);
-
-  memset(&statusString[0], 0, sizeof(statusString));
-  sprintf(statusString, statusLine1, ESP.getChipModel(), ESP.getCpuFreqMHz());
-  splashSprite.drawString(statusString, 0, tft.height() - 50*margin);
-
-  memset(&statusString[0], 0, sizeof(statusString));
-  sprintf(statusString, statusLine2, (ESP.getFreeHeap() / 1024), (ESP.getFreeHeap() * 100) / ESP.getHeapSize());
-  splashSprite.drawString(statusString, 0, tft.height() - 40*margin);
-
-  memset(&statusString[0], 0, sizeof(statusString));
-  sprintf(statusString, statusLine3, ESP.getPsramSize(), ESP.getPsramSize() - ESP.getFreePsram());
-  splashSprite.drawString(statusString, 0, tft.height() - 30*margin);
-
-  memset(&statusString[0], 0, sizeof(statusString));
-  sprintf(statusString, statusLine4, String(VERSION), String(REVISION));
-  splashSprite.drawString(statusString, 0, tft.height() - 20*margin);
-
-  memset(&statusString[0], 0, sizeof(statusString));
-  sprintf(statusString, statusLine5, String(FLAVOR));
-  splashSprite.drawString(statusString, 0, tft.height() - 10*margin);
-
-  memset(&statusString[0], 0, sizeof(statusString));
-  splashSprite.setTextColor(TFT_WHITE, TFT_BLACK);
- 
-  const uint8_t maxBrightness = 255;
-
-  tftOn(0);
-
-  for (uint8_t fadeIn = 0; fadeIn <= (maxBrightness - 1); fadeIn++)
-  {
-    tft.setBrightness(fadeIn);
-      if (fadeIn == 0)
-    splashSprite.pushSprite(0,0);
-    millisActual = millis();
-    while (millis() < millisActual + 15);
-  }
-
-  millisActual = millis();
-  while (millis() < millisActual + 100);
-
-  for (uint8_t fadeOut = maxBrightness; fadeOut > 0; fadeOut--)
-  {
-    tft.setBrightness(fadeOut);
-    millisActual = millis();
-    while (millis() < millisActual + 15);
-  }
-
-  tft.fillScreen(TFT_BLACK);
-
-  while (millis() < millisActual + 100);
-
-  tft.setBrightness(defBright);
-  
-  splashSprite.deleteSprite();
-=======
 	setTime = false;
 
 	// Preload Map
 	mapView.currentMapTile = mapView.getMapTile(gps.gpsData.longitude, gps.gpsData.latitude, zoom, 0, 0);
 	mapView.generateMap(zoom);
-
+  
 #ifdef ICENAV_BOARD
 	millisActual = millis();
 
@@ -185,59 +83,74 @@
 	}     
 	lv_obj_delete(splashScr);
 #else
+	tftOff();
+	
+	TFT_eSprite splashSprite = TFT_eSprite(&tft);  
+	splashSprite.createSprite(tft.width(), tft.height());  
+
 	tft.fillScreen(TFT_BLACK);
 	millisActual = millis();
 	tft.setBrightness(0);
 
 	static uint16_t pngHeight = 0;
 	static uint16_t pngWidth = 0;
+	static uint8_t margin = 0;
 
 	getPngSize(logoFile, &pngWidth, &pngHeight);
-	tft.drawPngFile(logoFile, (tft.width() / 2) - (pngWidth / 2), (tft.height() / 2) - pngHeight);
+	splashSprite.fillScreen(TFT_BLACK);
+	splashSprite.drawPngFile(logoFile, (tft.width() / 2) - (pngWidth / 2), (tft.height() / 2) - pngHeight);
 
-	tft.setTextSize(1);
-	tft.setTextColor(TFT_WHITE, TFT_BLACK);
+	#ifdef T4_S3
+		splashSprite.setTextSize(2);
+		margin = 2;
+	#else
+		splashSprite.setTextSize(1);
+		margin = 1;
+	#endif
+	splashSprite.setTextColor(TFT_WHITE, TFT_BLACK);
 
-	tft.drawCenterString("Map data from OpenStreetMap.", tft.width() >> 1, TFT_HEIGHT - 120);
-	tft.drawCenterString("(c) OpenStreetMap", tft.width() >> 1, TFT_HEIGHT - 110);
-	tft.drawCenterString("(c) OpenStreetMap contributors", tft.width() >> 1, TFT_HEIGHT - 100);
+	splashSprite.drawCenterString("Map data from OpenStreetMap.", tft.width() >> 1, tft.height() - 120*margin);
+	splashSprite.drawCenterString("(c) OpenStreetMap", tft.width() >> 1, tft.height() - 110*margin);
+	splashSprite.drawCenterString("(c) OpenStreetMap contributors", tft.width() >> 1, tft.height() - 100*margin);
 
 	char statusString[50] = "";
-	tft.setTextColor(TFT_YELLOW, TFT_BLACK);
+	splashSprite.setTextColor(TFT_YELLOW, TFT_BLACK);
 
 	memset(&statusString[0], 0, sizeof(statusString));
 	sprintf(statusString, statusLine1, ESP.getChipModel(), ESP.getCpuFreqMHz());
-	tft.drawString(statusString, 0, TFT_HEIGHT - 50);
+	splashSprite.drawString(statusString, 0, tft.height() - 50*margin);
 
 	memset(&statusString[0], 0, sizeof(statusString));
 	sprintf(statusString, statusLine2, (ESP.getFreeHeap() / 1024), (ESP.getFreeHeap() * 100) / ESP.getHeapSize());
-	tft.drawString(statusString, 0, TFT_HEIGHT - 40);
+	splashSprite.drawString(statusString, 0, tft.height() - 40*margin);
 
 	memset(&statusString[0], 0, sizeof(statusString));
 	sprintf(statusString, statusLine3, ESP.getPsramSize(), ESP.getPsramSize() - ESP.getFreePsram());
-	tft.drawString(statusString, 0, TFT_HEIGHT - 30);
+	splashSprite.drawString(statusString, 0, tft.height() - 30*margin);
 
 	memset(&statusString[0], 0, sizeof(statusString));
 	sprintf(statusString, statusLine4, String(VERSION), String(REVISION));
-	tft.drawString(statusString, 0, TFT_HEIGHT - 20);
+	splashSprite.drawString(statusString, 0, tft.height() - 20*margin);
 
 	memset(&statusString[0], 0, sizeof(statusString));
 	sprintf(statusString, statusLine5, String(FLAVOR));
-	tft.drawString(statusString, 0, TFT_HEIGHT - 10);
+	splashSprite.drawString(statusString, 0, tft.height() - 10*margin);
 
 	memset(&statusString[0], 0, sizeof(statusString));
-	tft.setTextColor(TFT_WHITE, TFT_BLACK);
+	splashSprite.setTextColor(TFT_WHITE, TFT_BLACK);
+	
+	const uint8_t maxBrightness = 255;
 
-	const uint8_t maxBrightness = 255;
+	tftOn(0);
 
 	for (uint8_t fadeIn = 0; fadeIn <= (maxBrightness - 1); fadeIn++)
 	{
 		tft.setBrightness(fadeIn);
+		if (fadeIn == 0)
+		splashSprite.pushSprite(0,0);
 		millisActual = millis();
 		while (millis() < millisActual + 15);
 	}
-
-	millisActual = millis();
 
 	while (millis() < millisActual + 100);
 
@@ -253,6 +166,7 @@
 	while (millis() < millisActual + 100);
 
 	tft.setBrightness(defBright);
+  
+ 	 splashSprite.deleteSprite();
 #endif
->>>>>>> 6c8ad0d2
 }