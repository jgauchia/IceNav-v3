--- conflicted
+++ resolved
@@ -18,28 +18,6 @@
  *
  * Declarations for UI widget objects 
  */
-<<<<<<< HEAD
-extern lv_obj_t *latitude;
-extern lv_obj_t *longitude;
-extern lv_obj_t *compassHeading;
-extern lv_obj_t *compassImg;
-extern lv_obj_t *altitude;
-extern lv_obj_t *speedLabel;
-extern lv_obj_t *sunriseLabel;
-extern lv_obj_t *sunsetLabel;
-extern lv_obj_t *navArrow;
-extern lv_obj_t *zoomLabel;
-extern lv_obj_t *zoomWidget;
-extern lv_obj_t *mapSpeedLabel;
-extern lv_obj_t *mapSpeed;
-extern lv_obj_t *miniCompass;
-extern lv_obj_t *mapCompassImg;
-extern lv_obj_t *scaleWidget;
-extern lv_obj_t *scaleLabel;
-extern lv_obj_t *turnByTurn;
-extern lv_obj_t *turnDistLabel;
-extern lv_obj_t *turnImg;
-=======
 extern lv_obj_t *latitude;         /**< Latitude label */
 extern lv_obj_t *longitude;        /**< Longitude label */
 extern lv_obj_t *compassHeading;   /**< Compass heading label */
@@ -57,7 +35,9 @@
 extern lv_obj_t *mapCompassImg;    /**< Map compass image object */
 extern lv_obj_t *scaleWidget;      /**< Scale widget object */
 extern lv_obj_t *scaleLabel;       /**< Scale label */
->>>>>>> 5278c44a
+extern lv_obj_t *turnByTurn;       /**< Turn-by-Turn navigation widget*/
+extern lv_obj_t *turnDistLabel;    /**< Label object showing turn distance */
+extern lv_obj_t *turnImg;          /**< Image object for turn indication */
 
 void editWidget(lv_event_t *event);
 void dragWidget(lv_event_t *event);
