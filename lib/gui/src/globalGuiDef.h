--- conflicted
+++ resolved
@@ -41,46 +41,6 @@
 extern Storage storage;
 
 #ifdef LARGE_SCREEN
-<<<<<<< HEAD
-  static const lv_font_t *fontDefault = &lv_font_montserrat_14;
-  static const lv_font_t *fontSmall = &lv_font_montserrat_10;
-  static const lv_font_t *fontSatInfo = &lv_font_montserrat_16;
-  static const lv_font_t *fontMedium = &lv_font_montserrat_16;
-  static const lv_font_t *fontLarge = &lv_font_montserrat_20;
-  static const lv_font_t *fontLargeMedium = &lv_font_montserrat_24;
-  static const lv_font_t *fontVeryLarge = &lv_font_montserrat_48;
-  static const lv_font_t *fontOptions = &lv_font_montserrat_18;
-  static const float scale = 1.0f;
-  static const float scaleBut = 1.0f;
-  static const float scaleSatInfo = 1.0f;
-  static const float imgAlign = 1.0f;
-#elif T4_S3
-  static const lv_font_t *fontDefault = &lv_font_montserrat_18;
-  static const lv_font_t *fontSmall = &lv_font_montserrat_14;
-  static const lv_font_t *fontSatInfo = &lv_font_montserrat_20;
-  static const lv_font_t *fontMedium = &lv_font_montserrat_20;
-  static const lv_font_t *fontLarge = &lv_font_montserrat_24;
-  static const lv_font_t *fontLargeMedium = &lv_font_montserrat_28;
-  static const lv_font_t *fontVeryLarge = &lv_font_montserrat_48;
-  static const lv_font_t *fontOptions = &lv_font_montserrat_22;
-  static const float scale = 1.5f;
-  static const float scaleBut = 1.5f;
-  static const float scaleSatInfo = 1.5f;
-  static const float imgAlign = 1.2f;
-#else
-  static const lv_font_t *fontDefault = &lv_font_montserrat_12;
-  static const lv_font_t *fontSmall = &lv_font_montserrat_8;
-  static const lv_font_t *fontSatInfo = &lv_font_montserrat_10;
-  static const lv_font_t *fontMedium = &lv_font_montserrat_14;
-  static const lv_font_t *fontLarge = &lv_font_montserrat_12;
-  static const lv_font_t *fontLargeMedium = &lv_font_montserrat_16;
-  static const lv_font_t *fontVeryLarge = &lv_font_montserrat_38;
-  static const lv_font_t *fontOptions = &lv_font_montserrat_12;
-  static const float scale = 0.75f;
-  static const float scaleBut = 0.60f;
-  static const float scaleSatInfo = 0.80f;
-  static const float imgAlign = 1.0f;
-=======
 	static const lv_font_t *fontDefault     = &lv_font_montserrat_14;  /**< Default font for large screens */
 	static const lv_font_t *fontSmall       = &lv_font_montserrat_10;  /**< Small font for large screens */
 	static const lv_font_t *fontSatInfo     = &lv_font_montserrat_16;  /**< Satellite info font for large screens */
@@ -92,6 +52,19 @@
 	static const float scale                = 1.0f;                    /**< UI scale for large screens */
 	static const float scaleBut             = 1.0f;                    /**< Button scale for large screens */
 	static const float scaleSatInfo         = 1.0f;                    /**< Satellite info scale for large screens */
+#elif T4_S3
+  static const lv_font_t *fontDefault     = &lv_font_montserrat_18;  /**< Default font for large screens */
+  static const lv_font_t *fontSmall       = &lv_font_montserrat_14;  /**< Small font for large screens */
+  static const lv_font_t *fontSatInfo     = &lv_font_montserrat_20;  /**< Satellite info font for large screens */
+  static const lv_font_t *fontMedium      = &lv_font_montserrat_20;  /**< Medium font for large screens */
+  static const lv_font_t *fontLarge       = &lv_font_montserrat_24;  /**< Large font for large screens */
+  static const lv_font_t *fontLargeMedium = &lv_font_montserrat_28;  /**< Large-medium font for large screens */
+  static const lv_font_t *fontVeryLarge   = &lv_font_montserrat_48;  /**< Very large font for large screens */
+  static const lv_font_t *fontOptions     = &lv_font_montserrat_22;  /**< Options font for large screens */
+  static const float scale                = 1.5f;                    /**< UI scale for large screens */ 
+  static const float scaleBut             = 1.5f;                    /**< Button scale for large screens */
+  static const float scaleSatInfo         = 1.5f;                    /**< Satellite info scale for large screens */
+  static const float imgAlign             = 1.2f;                    /**< Image alignment scale for large screens */
 #else
 	static const lv_font_t *fontDefault     = &lv_font_montserrat_12;  /**< Default font for small screens */
 	static const lv_font_t *fontSmall       = &lv_font_montserrat_8;   /**< Small font for small screens */
@@ -104,7 +77,6 @@
 	static const float scale                = 0.75f;                   /**< UI scale for small screens */
 	static const float scaleBut             = 0.60f;                   /**< Button scale for small screens */
 	static const float scaleSatInfo         = 0.80f;                   /**< Satellite info scale for small screens */
->>>>>>> 6c8ad0d2
 #endif
 
 
