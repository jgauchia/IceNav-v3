/**
 * @file lvglSetup.hpp
 * @author Jordi Gauchía (jgauchia@jgauchia.com)
 * @brief  LVGL Screen implementation
 * @version 0.2.2
 * @date 2025-05
 */

#pragma once

#define LV_TICK_PERIOD_MS 5

#include "lvgl_private.h"
#include "globalGpxDef.h"
#include "tasks.hpp"
#include "cli.hpp"
#include "bme.hpp"
#include "maps.hpp"
#include "firmUpgrade.hpp"
#include "splashScr.hpp"
#include "notifyBar.hpp"
#include "settingsScr.hpp"
#include "deviceSettingsScr.hpp"
#include "mapSettingsScr.hpp"
#include "gestures.hpp"

/**
 * @brief Default display driver definition
 *
 */
static uint32_t objectColor = 0x303030; 

void IRAM_ATTR displayFlush(lv_display_t *disp, const lv_area_t *area, uint8_t *px_map);
void IRAM_ATTR touchRead(lv_indev_t *indev_driver, lv_indev_data_t *data);
#ifdef TDECK_ESP32S3 
	void IRAM_ATTR keypadRead(lv_indev_t *indev_driver, lv_indev_data_t *data);
	uint32_t keypadGetKey();
#endif
#ifdef POWER_SAVE
	static const uint16_t longPressTime = 1000; // Long press time 
	void IRAM_ATTR gpioRead(lv_indev_t *indev_driver, lv_indev_data_t *data);
	void gpioLongEvent(lv_event_t *event);
	void gpioClickEvent(lv_event_t *event);
	uint8_t gpioGetBut();
#endif
void applyModifyTheme(lv_theme_t *th, lv_obj_t *obj);
void modifyTheme();
void lv_tick_task(void *arg);
void initLVGL();
<<<<<<< HEAD
void loadMainScreen();
static void lv_rounder_cb(lv_event_t *event);

#endif
=======
void loadMainScreen();
>>>>>>> 737ddadc
<|MERGE_RESOLUTION|>--- conflicted
+++ resolved
@@ -47,11 +47,7 @@
 void modifyTheme();
 void lv_tick_task(void *arg);
 void initLVGL();
-<<<<<<< HEAD
 void loadMainScreen();
 static void lv_rounder_cb(lv_event_t *event);
 
-#endif
-=======
-void loadMainScreen();
->>>>>>> 737ddadc
+#endif