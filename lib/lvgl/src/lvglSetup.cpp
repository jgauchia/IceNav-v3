--- conflicted
+++ resolved
@@ -7,12 +7,7 @@
  */
 
 #include "lvglSetup.hpp"
-<<<<<<< HEAD
 #include "addWaypointScr.hpp"
-#include "display/lv_display.h"
-=======
-#include "core/lv_obj_event.h"
->>>>>>> 89afa000
 #include "globalGuiDef.h"
 
 ViewPort viewPort; // Vector map viewport
