--- conflicted
+++ resolved
@@ -167,16 +167,12 @@
   lv_indev_t *indev_drv = lv_indev_create();
   lv_indev_set_type(indev_drv, LV_INDEV_TYPE_POINTER);
   lv_indev_set_read_cb(indev_drv, touchRead);
-<<<<<<< HEAD
- 
+  #endif
+  
   //  Create Main Timer
   mainTimer = lv_timer_create(updateMainScreen, UPDATE_MAINSCR_PERIOD, NULL);
   lv_timer_ready(mainTimer);
 
-=======
-  #endif
-  
->>>>>>> c7fd7ac9
   modifyTheme();
   
   //  Create Screens
