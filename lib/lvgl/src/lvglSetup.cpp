/**
 * @file lvglSetup.cpp
 * @author Jordi Gauchía (jgauchia@jgauchia.com)
 * @brief  LVGL Screen implementation
 * @version 0.2.1_alpha
 * @date 2025-04
 */

#include "lvglSetup.hpp"

lv_display_t *display;

lv_obj_t *searchSatScreen; // Search Satellite Screen
lv_style_t styleThemeBkg;  // New Main Background Style
lv_style_t styleObjectBkg; // New Objects Background Color
lv_style_t styleObjectSel; // New Objects Selected Color

lv_group_t *scrGroup;     // Screen group
lv_group_t *keyGroup;     // GPIO group
lv_obj_t *powerMsg;       // Power Message

Power power;

static bool countTouchReleases = false;
static int numberTouchReleases = 0;
static uint32_t firstTouchReleaseTime = 0;
#define TOUCH_DOUBLE_TOUCH_INTERVAL 150
uint32_t DOUBLE_TOUCH_EVENT;

/**
 * @brief LVGL display update
 *
 */
void IRAM_ATTR displayFlush(lv_display_t *disp, const lv_area_t *area, uint8_t *px_map)
{ 
  uint32_t w = (area->x2 - area->x1 + 1);
  uint32_t h = (area->y2 - area->y1 + 1);

  tft.setSwapBytes(true);
  tft.setAddrWindow(area->x1, area->y1, w, h);
  tft.pushImageDMA(area->x1, area->y1, area->x2 - area->x1 + 1, area->y2 - area->y1 + 1, (uint16_t*)px_map);
  tft.setSwapBytes(false);

  lv_display_flush_ready(disp);
}

/**
 * @brief LVGL touch read
 *
 */
void IRAM_ATTR touchRead(lv_indev_t *indev_driver, lv_indev_data_t *data)
{
<<<<<<< HEAD
  int TOUCH_MAX_POINTS = 2;
  lgfx::touch_point_t touch_raw[TOUCH_MAX_POINTS];
  int count = tft.getTouchRaw(touch_raw, TOUCH_MAX_POINTS);
  // while (--count >= 0)
  // {
  //    log_i("point: %i [%3d:%-3d]", count, touch_raw[count].x, touch_raw[count].y );
  // }

  // uint16_t touchX, touchY;
  if (count == 0)
=======
  uint16_t touchX, touchY;
  if (!tft.getTouch(&touchX, &touchY))
  {
>>>>>>> 11f100e1
    data->state = LV_INDEV_STATE_RELEASED;
    if (countTouchReleases)
    {
      countTouchReleases = false;
      uint32_t touchReleaseTime = millis();
      if (!firstTouchReleaseTime)
        firstTouchReleaseTime = touchReleaseTime;
      numberTouchReleases++;
    }

    if (millis() - firstTouchReleaseTime > TOUCH_DOUBLE_TOUCH_INTERVAL)
    {
      if (numberTouchReleases == 2)
      {
        if (activeTile == MAP)
          lv_obj_send_event(mapTile, (lv_event_code_t)DOUBLE_TOUCH_EVENT, NULL);
      }

      numberTouchReleases = 0;
      firstTouchReleaseTime = 0;
    }  
  }
  else
  {
    while (--count >= 0)
    {
      if ( lv_display_get_rotation(display) == LV_DISPLAY_ROTATION_0)
      {
        data->point.x = touch_raw[count].x;
        data->point.y = touch_raw[count].y;
      }
      else if (lv_display_get_rotation(display) == LV_DISPLAY_ROTATION_270)
      {
        data->point.x = TFT_WIDTH - touch_raw[count].y;
        data->point.y = touch_raw[count].x;
      }
      data->state = LV_INDEV_STATE_PRESSED;
    }
<<<<<<< HEAD
=======
    else if (lv_display_get_rotation(display) == LV_DISPLAY_ROTATION_270)
    {
      data->point.x = TFT_WIDTH - touchY;
      data->point.y = touchX;
    }
    countTouchReleases = true;
    data->state = LV_INDEV_STATE_PRESSED;
>>>>>>> 11f100e1
  }
}



#ifdef TDECK_ESP32S3 
/**
 * @brief LVGL T-DECK keyboard read
 *
 */
uint32_t keypadGetKey()
{
  char key_ch = 0;
  Wire.requestFrom(0x55, 1);
  while (Wire.available() > 0) 
  {
    key_ch = Wire.read();
  }
  return key_ch;
}

/**
 * @brief LVGL T-DECK keyboard read
 *
 */
void IRAM_ATTR keypadRead(lv_indev_t *indev_driver, lv_indev_data_t *data)
{
  static uint32_t last_key = 0;
  uint32_t act_key;
  act_key = keypadGetKey();
  if (act_key != 0) 
  {
    data->state = LV_INDEV_STATE_PRESSED;
    last_key = act_key;
  } 
  else 
    data->state = LV_INDEV_STATE_RELEASED;

    data->key = last_key;
}
#endif

#ifdef POWER_SAVE

extern const uint8_t BOARD_BOOT_PIN;

/**
* @brief LVGL GPIO read
*
*/
void IRAM_ATTR gpioRead(lv_indev_t *indev_driver, lv_indev_data_t *data)
{
  uint8_t currentStat = gpioGetBut();

  if (currentStat == 0)
  {
    data->key = LV_KEY_ENTER;
    data->state = LV_INDEV_STATE_PRESSED;
  }
  else
  {
    data->key = 0;
    data->state = LV_INDEV_STATE_RELEASED;
  }
}

/**
* @brief LVGL GPIO long read event
*
*/
void gpioLongEvent(lv_event_t *event)
{
  powerMsg = lv_msgbox_create(lv_scr_act());
  lv_obj_set_width(powerMsg,TFT_WIDTH);
  lv_obj_set_align(powerMsg,LV_ALIGN_CENTER);
  lv_obj_set_style_text_font(powerMsg, fontDefault, 0);
  lv_obj_t *labelText = lv_msgbox_get_content(powerMsg);
  lv_obj_set_style_text_align(labelText, LV_TEXT_ALIGN_CENTER, 0);
  lv_msgbox_add_text(powerMsg, LV_SYMBOL_WARNING " This device will shutdown shortly");
  lv_obj_invalidate(powerMsg);
  lv_refr_now(display);
  vTaskDelay(2000);
  power.deviceShutdown();
}

/**
* @brief LVGL GPIO short read event
*
*/
void gpioClickEvent(lv_event_t *event)
{
  lv_indev_reset_long_press(lv_indev_active());
  lv_indev_reset(NULL,lv_scr_act());
  powerMsg = lv_msgbox_create(lv_scr_act());
  lv_obj_set_width(powerMsg,TFT_WIDTH);
  lv_obj_set_align(powerMsg,LV_ALIGN_CENTER);
  lv_obj_set_style_text_font(powerMsg, fontDefault, 0);
  lv_obj_t *labelText = lv_msgbox_get_content(powerMsg);
  lv_obj_set_style_text_align(labelText, LV_TEXT_ALIGN_CENTER, 0);
  lv_msgbox_add_text(powerMsg, LV_SYMBOL_WARNING " This device will sleep shortly");
  lv_obj_invalidate(powerMsg);
  lv_refr_now(display);
  vTaskDelay(2000);
  power.deviceSuspend();
}

/**
* @brief LVGL GPIO read
*
*/
uint8_t gpioGetBut()
{
  return digitalRead(BOARD_BOOT_PIN);
}

#endif

/**
 * @brief Apply Custom Dark theme
 *
 * @param th
 * @param obj
 */
void applyModifyTheme(lv_theme_t *th, lv_obj_t *obj)
{
  LV_UNUSED(th);
  if (!lv_obj_check_type(obj, &lv_led_class))
  {
    if (!lv_obj_check_type(obj, &lv_button_class))
      lv_obj_add_style(obj, &styleThemeBkg, 0);
    if (lv_obj_check_type(obj, &lv_button_class))
      lv_obj_add_style(obj, &styleObjectBkg, 0);
    if (lv_obj_check_type(obj, &lv_switch_class))
    {
      lv_obj_add_style(obj, &styleObjectBkg, 0);
      lv_obj_add_style(obj, &styleObjectBkg, LV_PART_INDICATOR | LV_STATE_CHECKED);
    }
    if (lv_obj_check_type(obj, &lv_checkbox_class))
    {
      lv_obj_add_style(obj, &styleThemeBkg, LV_PART_INDICATOR | LV_STATE_DEFAULT);
      lv_obj_add_style(obj, &styleObjectBkg, LV_PART_INDICATOR | LV_STATE_CHECKED);
    }
  }
}

/**
 * @brief Custom Dark theme
 *
 */
void modifyTheme()
{
  /*Initialize the styles*/
  lv_style_init(&styleThemeBkg);
  lv_style_set_bg_color(&styleThemeBkg, lv_color_black());
  lv_style_set_border_color(&styleThemeBkg, lv_color_hex(objectColor));
  lv_style_init(&styleObjectBkg);
  lv_style_set_bg_color(&styleObjectBkg, lv_color_hex(objectColor));
  lv_style_set_border_color(&styleObjectBkg, lv_color_hex(objectColor));
  lv_style_init(&styleObjectSel);
  lv_style_set_bg_color(&styleObjectSel, lv_color_hex(0x757575));
  
  /*Initialize the new theme from the current theme*/
  lv_theme_t *th_act = lv_disp_get_theme(NULL);
  static lv_theme_t th_new;
  th_new = *th_act;
  
  /*Set the parent theme and the style apply callback for the new theme*/
  lv_theme_set_parent(&th_new, th_act);
  lv_theme_set_apply_cb(&th_new, applyModifyTheme);
  
  /*Assign the new theme to the current display*/
  lv_disp_set_theme(NULL, &th_new);
}

/**
 * @brief Setting up tick task for lvgl
 * 
 * @param arg 
 */
void lv_tick_task(void *arg)
{
  (void)arg;
  lv_tick_inc(LV_TICK_PERIOD_MS);
}

/**
 * @brief Init LVGL
 *
 */
void initLVGL()
{
  lv_init();

  display = lv_display_create(TFT_WIDTH, TFT_HEIGHT);
  lv_display_set_flush_cb(display, displayFlush);
  lv_display_set_flush_wait_cb(display, NULL);
  
  size_t DRAW_BUF_SIZE = 0;
  
  #ifdef BOARD_HAS_PSRAM
    assert(ESP.getFreePsram());

    if ( ESP.getPsramSize() >= 4000000 )
      // >4Mb PSRAM
      DRAW_BUF_SIZE = TFT_WIDTH * TFT_HEIGHT * sizeof(lv_color_t);
    else
      // 2Mb PSRAM
      DRAW_BUF_SIZE = ( TFT_WIDTH * TFT_HEIGHT * sizeof(lv_color_t) / 8);

    log_v("LVGL: allocating %u bytes PSRAM for draw buffer",DRAW_BUF_SIZE * 2);
    lv_color_t * drawBuf1 = (lv_color_t *)heap_caps_aligned_alloc(16, DRAW_BUF_SIZE, MALLOC_CAP_SPIRAM);
    lv_color_t * drawBuf2 = (lv_color_t *)heap_caps_aligned_alloc(16, DRAW_BUF_SIZE, MALLOC_CAP_SPIRAM);
    lv_display_set_buffers(display, drawBuf1, drawBuf2, DRAW_BUF_SIZE, LV_DISPLAY_RENDER_MODE_PARTIAL);
  #else
    DRAW_BUF_SIZE =  TFT_WIDTH * TFT_HEIGHT / 10  * sizeof(lv_color_t);
    log_v("LVGL: allocating %u bytes RAM for draw buffer",DRAW_BUF_SIZE);
    lv_color_t * drawBuf1[DRAW_BUF_SIZE / 4];
    lv_display_set_buffers(display, drawBuf1, NULL, DRAW_BUF_SIZE, LV_DISPLAY_RENDER_MODE_PARTIAL);
  #endif
  
  #ifdef TOUCH_INPUT
    lv_indev_t *indev_drv = lv_indev_create();
    lv_indev_set_type(indev_drv, LV_INDEV_TYPE_POINTER);
    lv_indev_set_long_press_time(indev_drv, 1500);
    lv_indev_set_read_cb(indev_drv, touchRead);
  #endif

  #ifdef TDECK_ESP32S3  
    scrGroup = lv_group_create();
    lv_group_set_default(scrGroup);
    lv_indev_t *indev_keypad = lv_indev_create();
    lv_indev_set_type(indev_keypad, LV_INDEV_TYPE_KEYPAD);
    lv_indev_set_read_cb(indev_keypad, keypadRead);
    lv_indev_set_group(indev_keypad, lv_group_get_default());
  #endif

  #ifdef POWER_SAVE
    lv_indev_t *indev_gpio = lv_indev_create();
    lv_indev_set_type(indev_gpio, LV_INDEV_TYPE_KEYPAD);
    lv_indev_set_read_cb(indev_gpio, gpioRead);
    lv_indev_set_long_press_time(indev_gpio, longPressTime);

    keyGroup = lv_group_create();
    lv_group_add_obj(keyGroup,lv_scr_act());
    lv_indev_set_group(indev_gpio, keyGroup);

    lv_indev_add_event_cb(indev_gpio, gpioLongEvent, LV_EVENT_LONG_PRESSED, NULL);
    lv_indev_add_event_cb(indev_gpio, gpioClickEvent, LV_EVENT_SHORT_CLICKED, NULL);
  #endif
  
  //  Create Main Timer
  mainTimer = lv_timer_create(updateMainScreen, UPDATE_MAINSCR_PERIOD, NULL);
  lv_timer_ready(mainTimer);

  modifyTheme();
  
  //  Create Screens
  createSearchSatScr();
  createMainScr();
  createNotifyBar();
  createSettingsScr();
  createMapSettingsScr();
  createDeviceSettingsScr();
  createButtonBarScr();
  createGpxDetailScreen();
  createGpxListScreen();
  
  // Create and start a periodic timer interrupt to call lv_tick_inc 
  const esp_timer_create_args_t periodic_timer_args = { .callback = &lv_tick_task, .name = "periodic_gui" };
  esp_timer_handle_t periodic_timer;
  ESP_ERROR_CHECK(esp_timer_create(&periodic_timer_args, &periodic_timer));
  ESP_ERROR_CHECK(esp_timer_start_periodic(periodic_timer, LV_TICK_PERIOD_MS * 1000));
}

/**
 * @brief Load GPS Main Screen
 *
 */
void loadMainScreen()
{
  isMainScreen = true;
  isScrolled = true;
  isSearchingSat = false;
  gpxAction = WPT_NONE;
  lv_screen_load(mainScreen);
}<|MERGE_RESOLUTION|>--- conflicted
+++ resolved
@@ -50,7 +50,6 @@
  */
 void IRAM_ATTR touchRead(lv_indev_t *indev_driver, lv_indev_data_t *data)
 {
-<<<<<<< HEAD
   int TOUCH_MAX_POINTS = 2;
   lgfx::touch_point_t touch_raw[TOUCH_MAX_POINTS];
   int count = tft.getTouchRaw(touch_raw, TOUCH_MAX_POINTS);
@@ -61,11 +60,6 @@
 
   // uint16_t touchX, touchY;
   if (count == 0)
-=======
-  uint16_t touchX, touchY;
-  if (!tft.getTouch(&touchX, &touchY))
-  {
->>>>>>> 11f100e1
     data->state = LV_INDEV_STATE_RELEASED;
     if (countTouchReleases)
     {
@@ -104,16 +98,8 @@
       }
       data->state = LV_INDEV_STATE_PRESSED;
     }
-<<<<<<< HEAD
-=======
-    else if (lv_display_get_rotation(display) == LV_DISPLAY_ROTATION_270)
-    {
-      data->point.x = TFT_WIDTH - touchY;
-      data->point.y = touchX;
-    }
     countTouchReleases = true;
     data->state = LV_INDEV_STATE_PRESSED;
->>>>>>> 11f100e1
   }
 }
 
