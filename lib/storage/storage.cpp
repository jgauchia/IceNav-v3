/**
 * @file storage.cpp
 * @author Jordi Gauchía (jgauchia@gmx.es)
 * @brief  Storage definition and functions
 * @version 0.1.8_Alpha
 * @date 2024-08
 */

#include "storage.hpp"
#include "esp_err.h"
#include "esp_spiffs.h"

bool isSdLoaded = false;
extern const int SD_CS;
extern const int SD_MISO;
extern const int SD_MOSI;
extern const int SD_CLK;

/**
 * @brief SD Card init
 *
 */
void initSD()
{
  bool SDInitOk = false;
  pinMode(SD_CS,OUTPUT);
  digitalWrite(SD_CS,LOW);

  #ifdef SPI_SHARED
  SD.end();
  SDInitOk = SD.begin(SD_CS);
  #endif
  #ifndef SPI_SHARED
  spiSD.begin(SD_CLK, SD_MISO, SD_MOSI, SD_CS);
  SDInitOk = SD.begin(SD_CS, spiSD, sdFreq);
  #endif
  
  if (!SDInitOk)
  {
    log_e("SD Card Mount Failed");
    return;
  }
  else
  {
    log_v("SD Card Mounted");
    isSdLoaded = true;
  }
 }

/**
 * @brief SPIFFS Init
 *
 */
esp_err_t initSPIFFS()
{
  log_i("Initializing SPIFFS");

  esp_vfs_spiffs_conf_t conf = {
    .base_path = "/spiffs",
    .partition_label = NULL,
    .max_files = 5,
    .format_if_mount_failed = false
  };

  esp_err_t ret = esp_vfs_spiffs_register(&conf);

  if (ret !=ESP_OK)
  {
    if (ret == ESP_FAIL)
      log_e("Failed to mount or format filesystem");
    else if (ret == ESP_ERR_NOT_FOUND)
      log_e("Failed to find SPIFFS partition");
    else
      log_e("Failed to initialize SPIFFS (%s)",esp_err_to_name(ret));
    return ESP_FAIL;
  }

  size_t total = 0, used = 0;
  ret = esp_spiffs_info(NULL, &total, &used);
  if (ret!= ESP_OK)
    log_e("Failed to get SPIFFS partition information (%s)", esp_err_to_name(ret));
  else
<<<<<<< HEAD
    log_i("Partition size: total: %d used: %d", total, used);
  
  return ESP_OK;
}
=======
    log_v("SPIFFS Mounted");
}

/**
 * @brief Adquire SPI Bus for SD operations
 *
 */
 void adquireSdSPI()
 {
    #ifdef SPI_SHARED
    tft.waitDisplay();
    tft.endTransaction();
    digitalWrite(TFT_SPI_CS,HIGH);
    digitalWrite(SD_CS,LOW);
    #endif
 }

 /**
  * @brief Release SPI Bus for other operations
  *
  */
  void releaseSdSPI()
  {
    #ifdef SPI_SHARED   
    digitalWrite(SD_CS,HIGH);
    digitalWrite(TFT_SPI_CS,LOW);
    tft.beginTransaction();
    #endif  
  }
>>>>>>> f9bbaa28
<|MERGE_RESOLUTION|>--- conflicted
+++ resolved
@@ -80,13 +80,9 @@
   if (ret!= ESP_OK)
     log_e("Failed to get SPIFFS partition information (%s)", esp_err_to_name(ret));
   else
-<<<<<<< HEAD
     log_i("Partition size: total: %d used: %d", total, used);
   
   return ESP_OK;
-}
-=======
-    log_v("SPIFFS Mounted");
 }
 
 /**
@@ -114,5 +110,4 @@
     digitalWrite(TFT_SPI_CS,LOW);
     tft.beginTransaction();
     #endif  
-  }
->>>>>>> f9bbaa28
+  }