/**
 * @file storage.cpp
 * @author Jordi Gauchía (jgauchia@jgauchia.com)
 * @brief  Storage definition and functions
 * @version 0.2.2
 * @date 2025-05
 */

#include "storage.hpp"
#include "driver/gpio.h"
#include "esp_log.h"
#include "esp_vfs_fat.h"
#include "driver/sdspi_host.h"
#include <cmath>
#include <sstream>
#include <iomanip>

#define SD_OCR_SDHC_CAP (1<<30)

extern const uint8_t SD_CS;
extern const uint8_t SD_MISO;
extern const uint8_t SD_MOSI;
extern const uint8_t SD_CLK;

static const char *TAG = "Storage";

namespace 
{
  std::string formatSize(uint64_t size)
  {
    static const char *suffixes[] = {"B","KB","MB","GB","TB"};
    int order = 0;
    double formatted_size = static_cast<double>(size);
    while (formatted_size >= 1024 && order < sizeof(suffixes) / sizeof(suffixes[0]) - 1)
    {
      order++;
      formatted_size /= 1024;
    }
    std::ostringstream oss;
    oss << std::fixed << std::setprecision(2) << formatted_size << " " << suffixes[order];
    return oss.str();
  }
}

/**
 * @brief Storage Class constructor
 */
Storage::Storage() : isSdLoaded(false), card(nullptr) {}

/**
 * @brief SD Card init with DMA using ESP-IDF
 */
esp_err_t Storage::initSD()
{
#ifndef SPI_SHARED

  esp_err_t ret;

  sdmmc_host_t host = SDSPI_HOST_DEFAULT();
<<<<<<< HEAD
#ifdef TDECK_ESP32S3
  host.slot = SPI2_HOST;
#endif
#ifdef T4_S3
  host.slot = SPI2_HOST;
#endif
#ifdef ICENAV_BOARD
  host.slot = SPI2_HOST;
#endif
#ifdef ESP32S3_N16R8
  host.slot = SPI2_HOST;
#endif
#ifdef ESP32_N16R4
  host.slot = HSPI_HOST;
  host.command_timeout_ms = 1000;
#endif
=======
  #ifdef TDECK_ESP32S3
    host.slot = SPI2_HOST;
  #endif
  #ifdef ICENAV_BOARD
    host.slot = SPI2_HOST;
  #endif
  #ifdef ESP32S3_N16R8
    host.slot = SPI2_HOST;
  #endif
  #ifdef ESP32_N16R4
    host.slot = HSPI_HOST;
    host.command_timeout_ms = 1000;
  #endif
>>>>>>> 3a2313d9

  sdspi_device_config_t slot_config = SDSPI_DEVICE_CONFIG_DEFAULT();
  slot_config.gpio_cs = (gpio_num_t)SD_CS;
  slot_config.host_id = (spi_host_device_t)host.slot;

  // SPI bus configuration
  spi_bus_config_t bus_cfg = {
      .mosi_io_num = (gpio_num_t)SD_MOSI,
      .miso_io_num = (gpio_num_t)SD_MISO,
      .sclk_io_num = (gpio_num_t)SD_CLK,
      .quadwp_io_num = -1,
      .quadhd_io_num = -1,
      .max_transfer_sz = 4096, // Set transfer size to 4096 bytes (multiple of 512)
      .flags = 0,
      .intr_flags = 0};

  // Adjust the SPI speed (frequency)
  host.max_freq_khz = 20000;

  // Initialize the SPI bus
  ret = spi_bus_initialize((spi_host_device_t)host.slot, &bus_cfg, SPI_DMA_CH_AUTO);
  if (ret != ESP_OK)
  {
    ESP_LOGE(TAG, "Failed to initialize SPI bus.");
    return ret;
  }


  ESP_LOGI(TAG, "Initializing SD card");

  esp_vfs_fat_mount_config_t mount_config = {
      .format_if_mount_failed = false,
      .max_files = 5,
      .allocation_unit_size = 8 * 1024};

  ret = esp_vfs_fat_sdspi_mount("/sdcard", &host, &slot_config, &mount_config, &card);
  if (ret != ESP_OK)
  {
    if (ret == ESP_FAIL)
    {
      ESP_LOGE(TAG, "Failed to mount filesystem. "
                    "If you want the card to be formatted, set format_if_mount_failed = true.");
    }
    else
    {
      ESP_LOGE(TAG, "Failed to initialize the card (%s). "
                    "Make sure SD card lines have pull-up resistors in place.",
                      esp_err_to_name(ret));
    }
    return ret;
  }
  else
  {
    ESP_LOGI(TAG, "SD card initialized successfully");
    sdmmc_card_print_info(stdout, card);
    isSdLoaded = true;

    return ESP_OK;
  }
#else
    pinMode(SD_CS, OUTPUT);
    digitalWrite(SD_CS, LOW);

    SPI.begin(SD_CLK, SD_MISO, SD_MOSI);
    
    if (!SD.begin(SD_CS, SPI, 20000000, "/sdcard")) 
    {
        ESP_LOGE(TAG,"SD Card Mount Failed");
        isSdLoaded = false;
        return ESP_FAIL;
    } 
    else 
    {
        ESP_LOGI(TAG,"SD Card Mounted");
        isSdLoaded = true;
        return ESP_OK;
    }
#endif
}

/**
 * @brief SPIFFS initialization
 *
 * @return esp_err_t Error code for SPIFFS setup
 */
esp_err_t Storage::initSPIFFS()
{
  ESP_LOGI(TAG, "Initializing SPIFFS");

  esp_vfs_spiffs_conf_t conf =
      {
        .base_path = "/spiffs",
        .partition_label = NULL,
        .max_files = 5,
        .format_if_mount_failed = false};

  esp_err_t ret = esp_vfs_spiffs_register(&conf);

  if (ret != ESP_OK)
  {
    if (ret == ESP_FAIL)
      ESP_LOGE(TAG, "Failed to mount or format filesystem");
    else if (ret == ESP_ERR_NOT_FOUND)
      ESP_LOGE(TAG, "Failed to find SPIFFS partition");
    else
      ESP_LOGE(TAG, "Failed to initialize SPIFFS (%s)", esp_err_to_name(ret));
    return ESP_FAIL;
  }

  size_t total = 0, used = 0;
  ret = esp_spiffs_info(NULL, &total, &used);
  if (ret != ESP_OK)
    ESP_LOGE(TAG, "Failed to get SPIFFS partition information (%s)", esp_err_to_name(ret));
  else
    ESP_LOGI(TAG, "Partition size: total: %d used: %d", total, used);

  return ESP_OK;
}

/**
 * @brief Get SD card information
 *
 * @return SDCardInfo structure containing SD card information
 */
SDCardInfo Storage::getSDCardInfo()
{
  SDCardInfo info;

  #ifndef SPI_SHARED
    if (card != nullptr)
    {
      info.name = std::string(reinterpret_cast<const char*>(card->cid.name));
      info.capacity = formatSize((uint64_t)(card->csd.capacity) * card->csd.sector_size);
      info.sector_size = card->csd.sector_size;
      info.read_block_len = card->csd.read_block_len;
      info.card_type = (card->ocr && SD_OCR_SDHC_CAP) ? "SDHC/SDXC" : "SDSC";

      FATFS *fs;
      DWORD fre_clust, fre_sect, tot_sect;

      if (f_getfree("0:",&fre_clust, &fs) == FR_OK)
      {
        tot_sect = (fs->n_fatent - 2) * fs->csize;
        fre_sect = fre_clust * fs->csize;

        uint64_t total_space_bytes = tot_sect / 2 ;
        uint64_t free_space_bytes = fre_sect / 2 ;
        uint64_t used_space_bytes = total_space_bytes - free_space_bytes;

        info.total_space = formatSize(total_space_bytes);
        info.free_space = formatSize(free_space_bytes);
        info.used_space = formatSize(used_space_bytes);
      }
      else
      {
        ESP_LOGE(TAG, "Failed to get filesystem info");
        info.total_space = "0 B";
        info.free_space = "0 B";
        info.used_space = "0 B";
      }
    }
    else
      ESP_LOGE(TAG, "SD Card not initialized");
  #else
    uint8_t cardType = SD.cardType();
    if (cardType == CARD_MMC)
      info.card_type = "MMC";
    else if (cardType == CARD_SD)
      info.card_type = "SDSC";
    else if (cardType == CARD_SDHC)
      info.card_type = "SDHC";
    else
      info.card_type = "UNKNOWN";

    info.total_space = formatSize(SD.cardSize());
    info.free_space = formatSize((SD.totalBytes() - SD.usedBytes()));
    info.used_space = formatSize(SD.usedBytes());  
  #endif

  return info;
}


/**
 * @brief Get SD status
 * 
 * @return true if SD card is loaded, false otherwise
 */
bool Storage::getSdLoaded() const
{
  return isSdLoaded;
}

/**
 * @brief Open a file on the SD card
 * 
 * @param path Path to the file
 * @param mode Mode in which to open the file
 * @return FILE* Pointer to the opened file
 */
FILE *Storage::open(const char *path, const char *mode)
{
  return fopen(path, mode);
}

/**
 * @brief Close a file on the SD card
 * 
 * @param file Pointer to the file
 * @return int 0 on success, EOF on error
 */
int Storage::close(FILE *file)
{
  return fclose(file);
}

/**
 * @brief Get the size of a file on the SD card
 * 
 * @param path Path to the file
 * @return size_t Size of the file in bytes
 */
size_t Storage::size(const char *path)
{
  struct stat st;
  if (stat(path, &st) == 0)
    return st.st_size; 
  return 0;
}

/**
 * @brief Read a specified number of bytes from a file into a buffer
 * 
 * @param file Pointer to the file
 * @param buffer Buffer to read the bytes into
 * @param size Number of bytes to read
 * @return size_t Number of bytes actually read
 */
size_t Storage::read(FILE *file, uint8_t *buffer, size_t size)
{
  if (!file)
    return 0;
  return fread(buffer, 1, size, file);
}

/**
 * @brief Read a specified number of chars from a file into a buffer
 * 
 * @param file Pointer to the file
 * @param buffer Buffer to read the chars into
 * @param size Number of bytes to read
 * @return size_t Number of chars actually read
 */
size_t Storage::read(FILE *file, char *buffer, size_t size)
{
  if (!file)
    return 0;
  return fread(buffer, 1, size, file);
}

/**
 * @brief Write a specified number of bytes from a buffer to a file
 * 
 * @param file Pointer to the file
 * @param buffer Buffer containing the bytes to write
 * @param size Number of bytes to write
 * @return size_t Number of bytes actually written
 */
size_t Storage::write(FILE *file, const uint8_t *buffer, size_t size)
{
  if (!file)
    return 0;
  return fwrite(buffer, 1, size, file);
}

/**
 * @brief Write a specified number of chars from a buffer to a file
 * 
 * @param file Pointer to the file
 * @param buffer Buffer containing the chars to write
 * @param size Number of chars to write
 * @return size_t Number of bytes actually written
 */
size_t Storage::write(FILE *file, const char *buffer, size_t size)
{
  if (!file)
    return 0;
  return fwrite(buffer, 1, size, file);
}

/**
 * @brief Check if a file exists on the SD card
 * 
 * @param path Path to the file
 * @return true if the file exists, false otherwise
 */
bool Storage::exists(const char *path)
{
  struct stat st;
  return stat(path, &st) == 0;
}

/**
 * @brief Create a directory on the SD card
 * 
 * @param path Path to the directory
 * @return true if the directory was created successfully, false otherwise
 */
bool Storage::mkdir(const char *path)
{
  return ::mkdir(path, 0777) == 0;
}

/**
 * @brief Remove a file from the SD card
 * 
 * @param path Path to the file
 * @return true if the file was removed successfully, false otherwise
 */
bool Storage::remove(const char *path)
{
  return ::remove(path) == 0;
}

/**
 * @brief Remove a directory from the SD card
 * 
 * @param path Path to the directory
 * @return true if the directory was removed successfully, false otherwise
 */
bool Storage::rmdir(const char *path)
{
  return ::rmdir(path) == 0;
}

/**
 * @brief Seek to a specific position in a file
 * 
 * @param file Pointer to the file
 * @param offset Number of bytes to offset from whence
 * @param whence Position from where offset is added
 *               (SEEK_SET, SEEK_CUR, SEEK_END)
 * @return int 0 on success, non-zero on error
 */
int Storage::seek(FILE *file, long offset, int whence)
{
  if (!file)
    return -1;
  return fseek(file, offset, whence);
}

/**
 * @brief Write a string to a file without a newline
 * 
 * @param file Pointer to the file
 * @param str String to write
 * @return int Number of characters written, negative on error
 */
int Storage::print(FILE *file, const char *str)
{
  if (!file)
    return -1;
  return fprintf(file, "%s", str);
}

/**
 * @brief Write a string to a file with a newline
 * 
 * @param file Pointer to the file
 * @param str String to write
 * @return int Number of characters written, negative on error
 */
int Storage::println(FILE *file, const char *str)
{
  if (!file)
    return -1;
  return fprintf(file, "%s\n", str);
}

/**
 * @brief Get the number of bytes available to read from the file
 * 
 * @param file Pointer to the file
 * @return size_t Number of bytes available to read
 */
size_t Storage::fileAvailable(FILE *file)
{
  if (!file)
    return 0;
  long current_pos = ftell(file);
  fseek(file, 0, SEEK_END);
  long end_pos = ftell(file);
  fseek(file, current_pos, SEEK_SET);
  return end_pos - current_pos;
}

<|MERGE_RESOLUTION|>--- conflicted
+++ resolved
@@ -57,24 +57,6 @@
   esp_err_t ret;
 
   sdmmc_host_t host = SDSPI_HOST_DEFAULT();
-<<<<<<< HEAD
-#ifdef TDECK_ESP32S3
-  host.slot = SPI2_HOST;
-#endif
-#ifdef T4_S3
-  host.slot = SPI2_HOST;
-#endif
-#ifdef ICENAV_BOARD
-  host.slot = SPI2_HOST;
-#endif
-#ifdef ESP32S3_N16R8
-  host.slot = SPI2_HOST;
-#endif
-#ifdef ESP32_N16R4
-  host.slot = HSPI_HOST;
-  host.command_timeout_ms = 1000;
-#endif
-=======
   #ifdef TDECK_ESP32S3
     host.slot = SPI2_HOST;
   #endif
@@ -88,7 +70,6 @@
     host.slot = HSPI_HOST;
     host.command_timeout_ms = 1000;
   #endif
->>>>>>> 3a2313d9
 
   sdspi_device_config_t slot_config = SDSPI_DEVICE_CONFIG_DEFAULT();
   slot_config.gpio_cs = (gpio_num_t)SD_CS;
