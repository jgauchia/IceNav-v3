/**
 * @file tft.hpp
 * @author Jordi Gauchía (jgauchia@jgauchia.com)
 * @brief TFT definition and functions
 * @version 0.2.1_alpha
 * @date 2025-04
 */

#pragma once

#include <Arduino.h>
#include "storage.hpp"
<<<<<<< HEAD

#ifdef ILI9488_XPT2046_SPI
  #include "ILI9488_XPT2046_SPI.hpp"
#endif

#ifdef ILI9488_FT5x06_16B
  #include "ILI9488_FT5x06_16B.hpp"
#endif

#ifdef ILI9341_XPT2046_SPI
  #include "ILI9341_XPT2046_SPI.hpp"
#endif

#ifdef ILI9488_FT5x06_SPI
  #include "ILI9488_FT5x06_SPI.hpp"
#endif

#ifdef ILI9488_NOTOUCH_8B
  #include "ILI9488_NOTOUCH_8B.hpp"
#endif

#ifdef ILI9341_NOTOUCH_SPI
  #include "ILI9341_NOTOUCH_SPI.hpp"
#endif

#ifdef MAKERF_ESP32S3
  #include "MAKERF_ESP32S3.hpp"
#endif

#ifdef ICENAV_BOARD
  #include "ICENAV_BOARD.hpp"
#endif

#ifdef TDECK_ESP32S3
  #include "LILYGO_TDECK.hpp"
#endif

#ifdef ELECROW_ESP32
  #include "ELECROW_ESP32.hpp"
#endif

=======
#include "panelSelect.hpp"
>>>>>>> d55669d2

#include <LGFX_TFT_eSPI.hpp>

extern TFT_eSPI tft;
static const char* calibrationFile PROGMEM = "/spiffs/TouchCal";
extern bool repeatCalib;

extern uint16_t TFT_WIDTH;
extern uint16_t TFT_HEIGHT;
extern bool waitScreenRefresh;                  // Wait for refresh screen (screenshot issues)

void tftOn(uint8_t brightness);
void tftOff();
void touchCalibrate();
void initTFT();<|MERGE_RESOLUTION|>--- conflicted
+++ resolved
@@ -10,51 +10,7 @@
 
 #include <Arduino.h>
 #include "storage.hpp"
-<<<<<<< HEAD
-
-#ifdef ILI9488_XPT2046_SPI
-  #include "ILI9488_XPT2046_SPI.hpp"
-#endif
-
-#ifdef ILI9488_FT5x06_16B
-  #include "ILI9488_FT5x06_16B.hpp"
-#endif
-
-#ifdef ILI9341_XPT2046_SPI
-  #include "ILI9341_XPT2046_SPI.hpp"
-#endif
-
-#ifdef ILI9488_FT5x06_SPI
-  #include "ILI9488_FT5x06_SPI.hpp"
-#endif
-
-#ifdef ILI9488_NOTOUCH_8B
-  #include "ILI9488_NOTOUCH_8B.hpp"
-#endif
-
-#ifdef ILI9341_NOTOUCH_SPI
-  #include "ILI9341_NOTOUCH_SPI.hpp"
-#endif
-
-#ifdef MAKERF_ESP32S3
-  #include "MAKERF_ESP32S3.hpp"
-#endif
-
-#ifdef ICENAV_BOARD
-  #include "ICENAV_BOARD.hpp"
-#endif
-
-#ifdef TDECK_ESP32S3
-  #include "LILYGO_TDECK.hpp"
-#endif
-
-#ifdef ELECROW_ESP32
-  #include "ELECROW_ESP32.hpp"
-#endif
-
-=======
 #include "panelSelect.hpp"
->>>>>>> d55669d2
 
 #include <LGFX_TFT_eSPI.hpp>
 
