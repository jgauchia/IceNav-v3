; PlatformIO Project Configuration File
;
;   Build options: build flags, source filter
;   Upload options: custom upload port, speed and extra flags
;   Library options: dependencies, extra library storages
;   Advanced options: extra scripting
;
; Please visit documentation for the other options and examples
; https://docs.platformio.org/page/projectconf.html

[platformio]
description = ESP32 GPS Navigator
default_envs = ICENAV_BOARD

[common]
platform = espressif32
framework = arduino
version = 0.1.8_Alpha
revision = 71
monitor_speed = 115200
;monitor_rts = 0
;monitor_dtr = 0
monitor_filters = 
	esp32_exception_decoder
extra_scripts = pre:prebuild.py
build_flags = 
	-D CORE_DEBUG_LEVEL=5
	-D USE_LINE_BUFFER=1
	-D DISABLE_RADIO=1
	-D BAUDRATE=115200
	-D DEBUG=1
<<<<<<< HEAD
  -D SHELLMINATOR_BUFF_LEN=70
  -D SHELLMINATOR_BUFF_DIM=70
  -D SHELLMINATOR_LOGO_COLOR=BLUE
  -D COMMANDER_MAX_COMMAND_SIZE=70
  -D WCLI_MAX_CMDS=6
=======
  	-D SHELLMINATOR_BUFF_LEN=70
  	-D SHELLMINATOR_BUFF_DIM=70
  	-D SHELLMINATOR_LOGO_COLOR=BLUE
 	-D COMMANDER_MAX_COMMAND_SIZE=70
 	-D WCLI_MAX_CMDS=6
>>>>>>> abafb012
  ; -D DISABLE_CLI_TELNET=1     # disable remote access via telnet. It needs CLI
  ; -D DISABLE_CLI=1            # removed CLI module. Config via Bluetooth only

lib_deps = 
	mikalhart/TinyGPSPlus@^1.1.0
	paulstoffregen/Time@^1.6.1
	lvgl/lvgl@9.1.0
	lovyan03/LovyanGFX@^1.1.16
	jchristensen/Timezone@^1.2.4
	bblanchon/StreamUtils@^1.9.0
  	hpsaturn/EasyPreferences@^0.1.2
  	https://github.com/hpsaturn/esp32-wifi-cli.git#devel

[esp32_common]
extends = common

[env:ICENAV_BOARD]
extends = esp32_common
board = icenav-esp32-s3
lib_deps =
	${common.lib_deps}
  	adafruit/Adafruit Unified Sensor@^1.1.14
	adafruit/Adafruit BusIO@^1.16.1
	adafruit/Adafruit BME280 Library@^2.2.4
  	dfrobot/DFRobot_QMC5883@^1.0.0
build_flags =
	${common.build_flags}

[env:MAKERF_ESP32S3]
extends = esp32_common
board = esp32-s3-devkitc-1
board_build.mcu = esp32s3
board_build.f_cpu = 240000000L
lib_deps = 
	${common.lib_deps}
	bolderflight/Bolder Flight Systems MPU9250@^1.0.2
build_flags = 
	${common.build_flags}
	-DBOARD_HAS_PSRAM
  	-DARDUINO_ESP32S3_DEV
  	-DAT6558D_GPS
	-DIMU_MPU9250
	-DILI9488_FT5x06_16B
	-DTFT_BL=45

[env:ESP32_N16R4]
extends = esp32_common
board = esp-wrover-kit
board_upload.flash_size = 16MB
board_build.partitions = default_16MB.csv
lib_deps = 
	${common.lib_deps}
	adafruit/Adafruit Unified Sensor@^1.1.14
	adafruit/Adafruit BusIO@^1.16.1
	adafruit/Adafruit BME280 Library@^2.2.4
  dfrobot/DFRobot_QMC5883@^1.0.0
build_flags = 
	${common.build_flags}
	-DBOARD_HAS_PSRAM
	-DARDUINO_ESP32_DEV
  	-mfix-esp32-psram-cache-issue
	-DAT6558D_GPS
  	-DHMC5883L
	-DBME280
	-DILI9488_XPT2046_SPI
	-DTFT_BL=33
  
[env:ESP32S3_N16R8]
extends = esp32_common
board = esp32-s3-devkitc-1-n16r8v
;board_build.mcu = esp32s3
board_build.partitions = default_16MB.csv
lib_deps =
	${common.lib_deps}
  	adafruit/Adafruit Unified Sensor@^1.1.14
	adafruit/Adafruit BusIO@^1.16.1
	adafruit/Adafruit BME280 Library@^2.2.4
 	 dfrobot/DFRobot_QMC5883@^1.0.0
build_flags =
	${common.build_flags}
	-DBOARD_HAS_PSRAM
	-DARDUINO_USB_MODE=1
   ;-DARDUINO_USB_CDC_ON_BOOT=1
  	-DARDUINO_ESP32S3_DEV
 	-DILI9488_FT5x06_SPI
 	-DSPI_SHARED
  	-DAT6558D_GPS
 	-DQMC5883
  	-DBME280
 	-DTFT_BL=45<|MERGE_RESOLUTION|>--- conflicted
+++ resolved
@@ -29,19 +29,11 @@
 	-D DISABLE_RADIO=1
 	-D BAUDRATE=115200
 	-D DEBUG=1
-<<<<<<< HEAD
   -D SHELLMINATOR_BUFF_LEN=70
   -D SHELLMINATOR_BUFF_DIM=70
   -D SHELLMINATOR_LOGO_COLOR=BLUE
-  -D COMMANDER_MAX_COMMAND_SIZE=70
-  -D WCLI_MAX_CMDS=6
-=======
-  	-D SHELLMINATOR_BUFF_LEN=70
-  	-D SHELLMINATOR_BUFF_DIM=70
-  	-D SHELLMINATOR_LOGO_COLOR=BLUE
  	-D COMMANDER_MAX_COMMAND_SIZE=70
  	-D WCLI_MAX_CMDS=6
->>>>>>> abafb012
   ; -D DISABLE_CLI_TELNET=1     # disable remote access via telnet. It needs CLI
   ; -D DISABLE_CLI=1            # removed CLI module. Config via Bluetooth only
 
@@ -52,8 +44,8 @@
 	lovyan03/LovyanGFX@^1.1.16
 	jchristensen/Timezone@^1.2.4
 	bblanchon/StreamUtils@^1.9.0
-  	hpsaturn/EasyPreferences@^0.1.2
-  	https://github.com/hpsaturn/esp32-wifi-cli.git#devel
+  hpsaturn/EasyPreferences@^0.1.2
+  https://github.com/hpsaturn/esp32-wifi-cli.git#devel
 
 [esp32_common]
 extends = common
@@ -63,10 +55,10 @@
 board = icenav-esp32-s3
 lib_deps =
 	${common.lib_deps}
-  	adafruit/Adafruit Unified Sensor@^1.1.14
+  adafruit/Adafruit Unified Sensor@^1.1.14
 	adafruit/Adafruit BusIO@^1.16.1
 	adafruit/Adafruit BME280 Library@^2.2.4
-  	dfrobot/DFRobot_QMC5883@^1.0.0
+  dfrobot/DFRobot_QMC5883@^1.0.0
 build_flags =
 	${common.build_flags}
 
@@ -81,8 +73,8 @@
 build_flags = 
 	${common.build_flags}
 	-DBOARD_HAS_PSRAM
-  	-DARDUINO_ESP32S3_DEV
-  	-DAT6558D_GPS
+  -DARDUINO_ESP32S3_DEV
+  -DAT6558D_GPS
 	-DIMU_MPU9250
 	-DILI9488_FT5x06_16B
 	-DTFT_BL=45
@@ -102,9 +94,9 @@
 	${common.build_flags}
 	-DBOARD_HAS_PSRAM
 	-DARDUINO_ESP32_DEV
-  	-mfix-esp32-psram-cache-issue
+  -mfix-esp32-psram-cache-issue
 	-DAT6558D_GPS
-  	-DHMC5883L
+  -DHMC5883L
 	-DBME280
 	-DILI9488_XPT2046_SPI
 	-DTFT_BL=33
@@ -116,19 +108,19 @@
 board_build.partitions = default_16MB.csv
 lib_deps =
 	${common.lib_deps}
-  	adafruit/Adafruit Unified Sensor@^1.1.14
+  adafruit/Adafruit Unified Sensor@^1.1.14
 	adafruit/Adafruit BusIO@^1.16.1
 	adafruit/Adafruit BME280 Library@^2.2.4
- 	 dfrobot/DFRobot_QMC5883@^1.0.0
+ 	dfrobot/DFRobot_QMC5883@^1.0.0
 build_flags =
 	${common.build_flags}
 	-DBOARD_HAS_PSRAM
 	-DARDUINO_USB_MODE=1
-   ;-DARDUINO_USB_CDC_ON_BOOT=1
-  	-DARDUINO_ESP32S3_DEV
+  ;-DARDUINO_USB_CDC_ON_BOOT=1
+  -DARDUINO_ESP32S3_DEV
  	-DILI9488_FT5x06_SPI
  	-DSPI_SHARED
-  	-DAT6558D_GPS
+  -DAT6558D_GPS
  	-DQMC5883
-  	-DBME280
+  -DBME280
  	-DTFT_BL=45