; PlatformIO Project Configuration File
;
;   Build options: build flags, source filter
;   Upload options: custom upload port, speed and extra flags
;   Library options: dependencies, extra library storages
;   Advanced options: extra scripting
;
; Please visit documentation for the other options and examples
; https://docs.platformio.org/page/projectconf.html

[platformio]
description = ESP32 GPS Navigator
default_envs = ESP32_N16R4

[common]
platform = espressif32
framework = arduino
version = 0.1.8_dev
<<<<<<< HEAD
revision = 71
=======
revision = 70
>>>>>>> 89afa000
monitor_speed = 115200
;monitor_rts = 0
;monitor_dtr = 0
monitor_filters = 
	esp32_exception_decoder
extra_scripts = pre:prebuild.py
build_flags = 
	-D CORE_DEBUG_LEVEL=5
	-D USE_LINE_BUFFER=1
	-D DISABLE_RADIO=1
	-D BAUDRATE=115200
	-D DEBUG=1
  -D SHELLMINATOR_BUFF_LEN=70
  -D SHELLMINATOR_BUFF_DIM=70
  -D SHELLMINATOR_LOGO_COLOR=BLUE
  -D COMMANDER_MAX_COMMAND_SIZE=70
  -D WCLI_MAX_CMDS=5
  ; -D DISABLE_CLI_TELNET=1     # disable remote access via telnet. It needs CLI
  ; -D DISABLE_CLI=1            # removed CLI module. Config via Bluetooth only

lib_deps = 
	mikalhart/TinyGPSPlus@^1.1.0
	paulstoffregen/Time@^1.6.1
	lvgl/lvgl@^9.1.0
	lovyan03/LovyanGFX@^1.1.16
	jchristensen/Timezone@^1.2.4
	bblanchon/StreamUtils@^1.9.0
  hpsaturn/EasyPreferences@^0.1.2
  https://github.com/hpsaturn/esp32-wifi-cli.git#devel

[esp32_common]
extends = common

[env:ESP32_N16R4]
extends = esp32_common
board = esp-wrover-kit
board_upload.flash_size = 16MB
board_build.partitions = default_16MB.csv
lib_deps = 
	${common.lib_deps}
	adafruit/Adafruit Unified Sensor@^1.1.14
	adafruit/Adafruit BusIO@^1.16.1
	adafruit/Adafruit BME280 Library@^2.2.4
  dfrobot/DFRobot_QMC5883@^1.0.0
build_flags = 
	${common.build_flags}
	-DBOARD_HAS_PSRAM
	-DARDUINO_ESP32_DEV
  -mfix-esp32-psram-cache-issue
	-D AT6558D_GPS=1
  -D HMC5883L=1
	-D BME280=1
	-D ILI9488_XPT2046_SPI=1
	-D TFT_BL=33
  
[env:MAKERF_ESP32S3]
extends = esp32_common
board = esp32-s3-devkitc-1
board_build.mcu = esp32s3
board_build.f_cpu = 240000000L
lib_deps = 
	${common.lib_deps}
	bolderflight/Bolder Flight Systems MPU9250@^1.0.2
build_flags = 
	${common.build_flags}
	-DBOARD_HAS_PSRAM
  -DARDUINO_ESP32S3_DEV
  -D AT6558D_GPS=1
	-D IMU_MPU9250=1
	-D ILI9488_FT5x06_16B=1
	-D TFT_BL=45

[env:ESP32S3_N16R8]
extends = esp32_common
board = esp32-s3-devkitc-1-n16r8v
;board_build.mcu = esp32s3
board_build.partitions = default_16MB.csv
lib_deps =
	${common.lib_deps}
  adafruit/Adafruit Unified Sensor@^1.1.14
	adafruit/Adafruit BusIO@^1.16.1
	adafruit/Adafruit BME280 Library@^2.2.4
  dfrobot/DFRobot_QMC5883@^1.0.0
build_flags =
	${common.build_flags}
	-DBOARD_HAS_PSRAM
	-DARDUINO_USB_MODE=1
  ;-DARDUINO_USB_CDC_ON_BOOT=1
  -DARDUINO_ESP32S3_DEV
  -D ILI9488_FT5x06_SPI=1
  -D SPI_SHARED=1
  -D AT6558D_GPS=1
  -D QMC5883=1
  -D BME280=1
  -D TFT_BL=45<|MERGE_RESOLUTION|>--- conflicted
+++ resolved
@@ -16,11 +16,7 @@
 platform = espressif32
 framework = arduino
 version = 0.1.8_dev
-<<<<<<< HEAD
 revision = 71
-=======
-revision = 70
->>>>>>> 89afa000
 monitor_speed = 115200
 ;monitor_rts = 0
 ;monitor_dtr = 0
