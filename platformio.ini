--- conflicted
+++ resolved
@@ -69,13 +69,6 @@
 	-D TFT_HEIGHT=480
 	-D TFT_BL=33
 
-<<<<<<< HEAD
-[env:TDISPLAY]
-extends = esp32_common
-board = esp32dev
-board_build.partitions = huge_app.csv
-build_flags = 
-	${common.build_flags}
 
 [env:MAKERF_ESP32S3]
 extends = esp32_common
@@ -96,5 +89,3 @@
 	-D TFT_HEIGHT=480
 	-D TFT_BL=45
 
-=======
->>>>>>> eaacda65
