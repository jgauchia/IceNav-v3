--- conflicted
+++ resolved
@@ -40,16 +40,10 @@
 lib_deps = 
   ; slashdevin/NeoGPS@4.2.9
   https://github.com/jgauchia/NeoGPS.git#43c4766
-<<<<<<< HEAD
  	;lvgl/lvgl@9.3.0
   https://github.com/jgauchia/lvgl.git#8c2102b
- 	lovyan03/LovyanGFX@1.2.7
-  hpsaturn/EasyPreferences@0.1.3
-=======
- 	lvgl/lvgl@9.2.2
 	lovyan03/LovyanGFX@1.2.7
   hpsaturn/EasyPreferences@0.1.4
->>>>>>> e076b6fc
   hpsaturn/ESP32 Wifi CLI@0.3.4
   kubafilinger/AsyncTCP@1.1.1
   esphome/ESPAsyncWebServer-esphome@3.3.0
