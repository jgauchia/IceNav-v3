; PlatformIO Project Configuration File
;
;   Build options: build flags, source filter
;   Upload options: custom upload port, speed and extra flags
;   Library options: dependencies, extra library storages
;   Advanced options: extra scripting
;
; Please visit documentation for the other options and examples
; https://docs.platformio.org/page/projectconf.html

[platformio]
description = ESP32 GPS Navigator
default_envs = ESP32_N16R4

[common]
platform = espressif32
framework = arduino
version = 0.1.8_dev
revision = 70
monitor_speed = 115200
;monitor_rts = 0
;monitor_dtr = 0
monitor_filters = 
	esp32_exception_decoder
extra_scripts = pre:prebuild.py
build_flags = 
	-D CORE_DEBUG_LEVEL=5
	-D USE_LINE_BUFFER=1
	-D DISABLE_RADIO=1
	-D BAUDRATE=115200
	-D DEBUG=1
  -D SHELLMINATOR_BUFF_LEN=70
  -D SHELLMINATOR_BUFF_DIM=70
  -D SHELLMINATOR_LOGO_COLOR=BLUE
  -D COMMANDER_MAX_COMMAND_SIZE=70
  -D WCLI_MAX_CMDS=5
  ; -D DISABLE_CLI_TELNET=1     # disable remote access via telnet. It needs CLI
  ; -D DISABLE_CLI=1            # removed CLI module. Config via Bluetooth only

lib_deps = 
	mikalhart/TinyGPSPlus@^1.1.0
	paulstoffregen/Time@^1.6.1
	lvgl/lvgl@^9.1.0
	lovyan03/LovyanGFX@^1.1.16
	jchristensen/Timezone@^1.2.4
	bblanchon/StreamUtils@^1.8.0
  hpsaturn/EasyPreferences@^0.1.2
  https://github.com/hpsaturn/esp32-wifi-cli.git#devel

[esp32_common]
extends = common

[env:ESP32_N16R4]
extends = esp32_common
board = esp-wrover-kit
board_upload.flash_size = 16MB
board_build.partitions = default_16MB.csv
lib_deps = 
	${common.lib_deps}
	adafruit/Adafruit Unified Sensor@^1.1.14
	adafruit/Adafruit BusIO@^1.16.1
	adafruit/Adafruit BME280 Library@^2.2.4
  dfrobot/DFRobot_QMC5883@^1.0.0
build_flags = 
	${common.build_flags}
	-DBOARD_HAS_PSRAM
	-DARDUINO_ESP32_DEV
  -mfix-esp32-psram-cache-issue
	-D AT6558D_GPS=1
  -D HMC5883L=1
	-D BME280=1
	-D ILI9488_XPT2046_SPI=1
	-D TFT_BL=33
  
[env:MAKERF_ESP32S3]
extends = esp32_common
board = esp32-s3-devkitc-1
board_build.mcu = esp32s3
board_build.f_cpu = 240000000L
lib_deps = 
	${common.lib_deps}
	bolderflight/Bolder Flight Systems MPU9250@^1.0.2
build_flags = 
	${common.build_flags}
	-DBOARD_HAS_PSRAM
  -DARDUINO_ESP32S3_DEV
  -D AT6558D_GPS=1
	-D IMU_MPU9250=1
	-D ILI9488_FT5x06_16B=1
	-D TFT_BL=45

[env:ESP32S3_N16R8]
extends = esp32_common
board = esp32-s3-devkitc-1-n16r8v
;board_build.mcu = esp32s3
board_build.partitions = default_16MB.csv
lib_deps =
	${common.lib_deps}
  adafruit/Adafruit Unified Sensor@^1.1.14
	adafruit/Adafruit BusIO@^1.16.1
	adafruit/Adafruit BME280 Library@^2.2.4
  dfrobot/DFRobot_QMC5883@^1.0.0
build_flags =
	${common.build_flags}
	-DBOARD_HAS_PSRAM
	-DARDUINO_USB_MODE=1
  ;-DARDUINO_USB_CDC_ON_BOOT=1
  -DARDUINO_ESP32S3_DEV
  -D ILI9488_FT5x06_SPI=1
  -D SPI_SHARED=1
  -D AT6558D_GPS=1
<<<<<<< HEAD
  -D QMC5883=1
=======
  ;-D HMC5883L=1
>>>>>>> c7fd7ac9
  -D BME280=1
  -D TFT_BL=45<|MERGE_RESOLUTION|>--- conflicted
+++ resolved
@@ -109,10 +109,6 @@
   -D ILI9488_FT5x06_SPI=1
   -D SPI_SHARED=1
   -D AT6558D_GPS=1
-<<<<<<< HEAD
-  -D QMC5883=1
-=======
   ;-D HMC5883L=1
->>>>>>> c7fd7ac9
   -D BME280=1
   -D TFT_BL=45