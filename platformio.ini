--- conflicted
+++ resolved
@@ -16,7 +16,7 @@
 platform = espressif32@6.9.0
 framework = arduino
 version = 0.2.3
-revision = 89
+revision = 90
 monitor_speed = 115200
 ;monitor_rts = 0
 ;monitor_dtr = 0
@@ -40,15 +40,12 @@
 
 lib_deps = 
   ; slashdevin/NeoGPS@4.2.9
+  ;https://github.com/lovyan03/LovyanGFX.git#7c8fd62
+
   https://github.com/jgauchia/NeoGPS.git#43c4766
-<<<<<<< HEAD
- 	lvgl/lvgl@9.2.2
-	https://github.com/lovyan03/LovyanGFX.git#7c8fd62
+	https://github.com/lovyan03/LovyanGFX.git#develop
   ;lovyan03/LovyanGFX@1.2.7
-=======
   lvgl/lvgl@9.4.0
-	lovyan03/LovyanGFX@1.2.7
->>>>>>> 6c8ad0d2
   hpsaturn/EasyPreferences@0.1.4
   hpsaturn/ESP32 Wifi CLI@0.3.5
   kubafilinger/AsyncTCP@1.1.1
