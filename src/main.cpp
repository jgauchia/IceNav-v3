/**
 * @file main.cpp
 * @author Jordi Gauchía (jgauchia@gmx.es)
 * @brief  ESP32 GPS Naviation main code
 * @version 0.1.8
 * @date 2024-06
 */

#include <Arduino.h>
#include <stdint.h>
#include <Wire.h>
#include <FS.h>
#include <SD.h>
#include <SPIFFS.h>
#include <SPI.h>
#include <WiFi.h>
#include <esp_wifi.h>
#include <esp_bt.h>
#include <Timezone.h>

// Hardware includes
#include "hal.hpp"
#include "gps.hpp"
#include "storage.hpp"
#include "tft.hpp"

#ifdef ENABLE_COMPASS
#include "compass.hpp"
#endif

#ifdef ENABLE_BME
#include "bme.hpp"
#endif

#include "battery.hpp"
#include "power.hpp"
#include "settings.hpp"
#include "tasks.hpp"
#include "lvglSetup.hpp"

/**
 * @brief Setup
 *
 */
void setup()
{
  #ifdef MAKERF_ESP32S3
   Wire.setPins(I2C_SDA_PIN, I2C_SCL_PIN);
   Wire.begin();
  #endif

  #ifdef ARDUINO_ESP32S3_DEV
   Wire.setPins(I2C_SDA_PIN, I2C_SCL_PIN);
   Wire.begin();
  #endif

  #ifdef ENABLE_BME
   initBME();
  #endif

  #ifdef ENABLE_COMPASS
   initCompass();
  #endif

<<<<<<< HEAD
    powerOn();
    loadPreferences();
    initSD();
    initSPIFFS();
    initTFT();
    initGPS();
    initLVGL();
    initADC();
    
    // Reserve PSRAM for buffer map
    mapTempSprite.deleteSprite();
    mapTempSprite.createSprite(TILE_WIDTH, TILE_HEIGHT);
=======
  powerOn();
  loadPreferences();
  initSD();
  initSPIFFS();
  initTFT();
  initGPS();
  initLVGL();
  
  initADC();
  

  // Reserve PSRAM for buffer map
  mapTempSprite.deleteSprite();
  mapTempSprite.createSprite(TILE_WIDTH, TILE_HEIGHT);
>>>>>>> 8908861f

  splashScreen();
  //initLvglTask();
  initGpsTask();

<<<<<<< HEAD
    #ifdef DEFAULT_LAT
    loadMainScreen();
    #else
    lv_screen_load(searchSatScreen);
    #endif
    initCLI();
    initCLITask();


=======
  #ifdef DEFAULT_LAT
   loadMainScreen();
  #else
   lv_screen_load(searchSatScreen);
  #endif
>>>>>>> 8908861f
}

/**
 * @brief Main Loop
 *
 */
void loop()
{
  // lv_timer_handler();
  // lv_tick_inc(5);
  lv_timer_handler();
  vTaskDelay(pdMS_TO_TICKS(TASK_SLEEP_PERIOD_MS));
}<|MERGE_RESOLUTION|>--- conflicted
+++ resolved
@@ -62,20 +62,6 @@
    initCompass();
   #endif
 
-<<<<<<< HEAD
-    powerOn();
-    loadPreferences();
-    initSD();
-    initSPIFFS();
-    initTFT();
-    initGPS();
-    initLVGL();
-    initADC();
-    
-    // Reserve PSRAM for buffer map
-    mapTempSprite.deleteSprite();
-    mapTempSprite.createSprite(TILE_WIDTH, TILE_HEIGHT);
-=======
   powerOn();
   loadPreferences();
   initSD();
@@ -90,29 +76,19 @@
   // Reserve PSRAM for buffer map
   mapTempSprite.deleteSprite();
   mapTempSprite.createSprite(TILE_WIDTH, TILE_HEIGHT);
->>>>>>> 8908861f
 
   splashScreen();
   //initLvglTask();
   initGpsTask();
 
-<<<<<<< HEAD
-    #ifdef DEFAULT_LAT
-    loadMainScreen();
-    #else
-    lv_screen_load(searchSatScreen);
-    #endif
-    initCLI();
-    initCLITask();
-
-
-=======
   #ifdef DEFAULT_LAT
    loadMainScreen();
   #else
    lv_screen_load(searchSatScreen);
   #endif
->>>>>>> 8908861f
+
+  initCLI();
+  initCLITask();
 }
 
 /**
