--- conflicted
+++ resolved
@@ -115,94 +115,6 @@
  */
 void setup()
 {
-<<<<<<< HEAD
-  gpsMutex = xSemaphoreCreateMutex();
-
-// Force GPIO0 to internal PullUP  during boot (avoid LVGL key read)
-#ifdef POWER_SAVE
-  pinMode(BOARD_BOOT_PIN, INPUT_PULLUP);
-  #ifdef ICENAV_BOARD
-    gpio_hold_dis((gpio_num_t)GPIO_NUM_46);
-    gpio_hold_dis((gpio_num_t)BOARD_BOOT_PIN);
-    gpio_deep_sleep_hold_dis();
-  #endif
-#endif
-
-#ifdef TDECK_ESP32S3
-  pinMode(BOARD_POWERON, OUTPUT);
-  digitalWrite(BOARD_POWERON, HIGH);
-  pinMode(GPIO_NUM_16, INPUT);
-  pinMode(SD_CS, OUTPUT);
-  pinMode(RADIO_CS_PIN, OUTPUT);
-  pinMode(TFT_SPI_CS, OUTPUT);
-  digitalWrite(SD_CS, HIGH);
-  digitalWrite(RADIO_CS_PIN, HIGH);
-  digitalWrite(TFT_SPI_CS, HIGH);
-  pinMode(SPI_MISO, INPUT_PULLUP);
-#endif
-
-  Wire.setPins(I2C_SDA_PIN, I2C_SCL_PIN);
-  Wire.begin();
-
-#ifdef BME280
-  initBME();
-#endif
-
-#ifdef ENABLE_COMPASS
-  compass.init();
-#endif
-
-#ifdef ENABLE_IMU
-  initIMU();
-#endif
- 
-  storage.initSD();
-  storage.initSPIFFS();
-
-#ifndef T4_S3
-  battery.initADC();
-#endif
-
-  initTFT();
-  createGpxFolders();
-
-  mapView.initMap(tft.height() - 27, tft.width());
-
-  loadPreferences();
-  gps.init();
-  initLVGL();
-
-  // Get init Latitude and Longitude
-  gps.gpsData.latitude = gps.getLat();
-  gps.gpsData.longitude = gps.getLon();
-
-  initGpsTask();
-
-#ifndef DISABLE_CLI
-  initCLI();
-  initCLITask();
-#endif
-
-  if (WiFi.status() == WL_CONNECTED)
-  {
-    if (!MDNS.begin(hostname))
-      log_e("nDNS init error");
-
-    log_i("mDNS initialized");
-  }
-
-  if (WiFi.status() == WL_CONNECTED && enableWeb)
-  {
-    configureWebServer();
-    server.begin();
-  }
-
-  if (WiFi.getMode() == WIFI_OFF)
-    ESP_ERROR_CHECK(esp_event_loop_create_default());
-
-  splashScreen();
-  lv_screen_load(searchSatScreen);
-=======
 	gpsMutex = xSemaphoreCreateMutex();
 	esp_log_level_set("*", ESP_LOG_DEBUG);
 	esp_log_level_set("storage", ESP_LOG_DEBUG);
@@ -294,7 +206,6 @@
 
 	splashScreen();
 	lv_screen_load(searchSatScreen);
->>>>>>> 6c8ad0d2
 }
 
 /**
