/**
 * @file main.cpp
 * @author Jordi Gauchía (jgauchia@jgauchia.com)
 * @brief  ESP32 GPS Naviation main code
 * @version 0.1.5
 * @date 2023-06-04
 */

#define CALIBRATION_FILE "/TouchCalData1"
#define REPEAT_CAL false

#include <Arduino.h>
#include <stdint.h>
#include <Wire.h>
#include <SPIFFS.h>
#include <SPI.h>
#include <WiFi.h>
#include <esp_wifi.h>
#include <esp_bt.h>
#include <Timezone.h>

unsigned long millis_actual = 0;

#include "hardware/hal.h"
#include "hardware/serial.h"
#include "hardware/sdcard.h"
#include "hardware/tft.h"
#ifdef ENABLE_COMPASS
#include "hardware/compass.h"
#endif
#ifdef ENABLE_BME
#include "hardware/bme.h"
#endif
#include "hardware/battery.h"
#include "hardware/gps.h"
#include "hardware/power.h"
#include "utils/gps_maps.h"
#include "utils/gps_math.h"
#include "utils/sat_info.h"
#include "utils/lv_spiffs_fs.h"
#include "utils/lv_sd_fs.h"
#include "utils/time_zone.h"
#include "gui/lvgl.h"

#include "tasks.h"

/**
 * @brief Setup
 *
 */
void setup()
{

#ifdef ENABLE_BME
  bme.begin(BME_ADDRESS);
#endif
#ifdef ENABLE_COMPASS
  compass.begin();
#endif

#ifdef DEBUG
  init_serial();
#endif
  powerOn();
  init_sd();
  init_SPIFFS();
#ifdef MAKERF_ESP32S3
  Wire.end();
#endif
  init_LVGL();
  init_tft();
  init_gps();
  init_ADC();

  map_spr.deleteSprite();
  map_spr.createSprite(768, 768);
<<<<<<< HEAD
  
=======

>>>>>>> 5c26aeab
  splash_scr();
  // init_tasks();

#ifdef DEFAULT_LAT
  lv_scr_load(mainScreen);
  create_notify_bar();
#else
  lv_scr_load(searchSat);
#endif
}

/**
 * @brief Main Loop
 *
 */
void loop()
{
  vTaskDelay(10);
#ifdef MAKERF_ESP32S3
  lv_tick_inc(5);
#endif
  lv_timer_handler();
  while (gps->available() > 0)
  {
#ifdef OUTPUT_NMEA
    {
      debug->write(gps->read());
    }
#else
    GPS.encode(gps->read());
#endif
  }
}<|MERGE_RESOLUTION|>--- conflicted
+++ resolved
@@ -74,11 +74,7 @@
 
   map_spr.deleteSprite();
   map_spr.createSprite(768, 768);
-<<<<<<< HEAD
-  
-=======
 
->>>>>>> 5c26aeab
   splash_scr();
   // init_tasks();
 
