/**
 * @file main.cpp
 * @author Jordi Gauchía (jgauchia@jgauchia.com)
 * @brief  ICENAV - ESP32 GPS Navigator main code
 * @version 0.2.2
 * @date 2025-05
 */

#include <Arduino.h>
#include <stdint.h>
#include <Wire.h>
#include <SPI.h>
#include <WiFi.h>
#include <esp_wifi.h>
#include <esp_bt.h>
#include <esp_log.h>
#include <AsyncTCP.h>
#include <ESPAsyncWebServer.h>
#include <SolarCalculator.h>

// Hardware includes
#include "hal.hpp"
#include "gps.hpp"
#include "storage.hpp"
#include "tft.hpp"

#ifdef HMC5883L
#include "compass.hpp"
#endif

#ifdef QMC5883
#include "compass.hpp"
#endif

#ifdef IMU_MPU9250
#include "compass.hpp"
#endif

#ifdef BME280
#include "bme.hpp"
#endif

#ifdef MPU6050
#include "imu.hpp"
#endif

extern xSemaphoreHandle gpsMutex;

#include "webpage.h"
#include "webserver.h"
#include "battery.hpp"
#include "power.hpp"
#include "gpxParser.hpp"

#include "maps.hpp"

extern Storage storage;
extern Battery battery;
extern Power power;
extern Maps mapView;
extern Gps gps;
#ifdef ENABLE_COMPASS
Compass compass;
#endif


std::vector<wayPoint> trackData;


/**
 * @brief Sunrise and Sunset
 *
 */
static double transit, sunrise, sunset;

#include "timezone.c"
#include "settings.hpp" 
#include "lvglSetup.hpp"
#include "tasks.hpp"

/**
 * @brief Calculate Sunrise and Sunset
 *        Must be a global function
 *
 */
void calculateSun()
{
  calcSunriseSunset(2000 + fix.dateTime.year, 
                    fix.dateTime.month, 
                    fix.dateTime.date,
                    gps.gpsData.latitude, 
                    gps.gpsData.longitude,
                    transit, 
                    sunrise, 
                    sunset);
  int hours = (int)sunrise + gps.gpsData.UTC;
  int minutes = (int)round(((sunrise + gps.gpsData.UTC) - hours) * 60);
  snprintf(gps.gpsData.sunriseHour, 6, "%02d:%02d", hours, minutes);         
  hours = (int)sunset +  gps.gpsData.UTC;
  minutes = (int)round(((sunset +  gps.gpsData.UTC) - hours) * 60);
  snprintf(gps.gpsData.sunsetHour, 6, "%02d:%02d", hours, minutes); 
  log_i("Sunrise: %s",gps.gpsData.sunriseHour);
  log_i("Sunset: %s",gps.gpsData.sunsetHour);               
}

/**
 * @brief Setup
 *
 */
void setup()
{
  gpsMutex = xSemaphoreCreateMutex();

// Force GPIO0 to internal PullUP  during boot (avoid LVGL key read)
#ifdef POWER_SAVE
  pinMode(BOARD_BOOT_PIN, INPUT_PULLUP);
<<<<<<< HEAD
  #ifdef ICENAV_BOARD
    gpio_hold_dis((gpio_num_t)TFT_BL);
    gpio_hold_dis((gpio_num_t)BOARD_BOOT_PIN);
    gpio_deep_sleep_hold_dis();
  #endif
=======
#ifdef ICENAV_BOARD
  gpio_hold_dis(GPIO_NUM_46);
  gpio_hold_dis((gpio_num_t)BOARD_BOOT_PIN);
  gpio_deep_sleep_hold_dis();
#endif
>>>>>>> 737ddadc
#endif

#ifdef TDECK_ESP32S3
  pinMode(BOARD_POWERON, OUTPUT);
  digitalWrite(BOARD_POWERON, HIGH);
  pinMode(GPIO_NUM_16, INPUT);
  pinMode(SD_CS, OUTPUT);
  pinMode(RADIO_CS_PIN, OUTPUT);
  pinMode(TFT_SPI_CS, OUTPUT);
  digitalWrite(SD_CS, HIGH);
  digitalWrite(RADIO_CS_PIN, HIGH);
  digitalWrite(TFT_SPI_CS, HIGH);
  pinMode(SPI_MISO, INPUT_PULLUP);
#endif

  Wire.setPins(I2C_SDA_PIN, I2C_SCL_PIN);
  Wire.begin();

#ifdef BME280
  initBME();
#endif

#ifdef ENABLE_COMPASS
  compass.init();
#endif

#ifdef ENABLE_IMU
  initIMU();
#endif
 
#ifndef SPI_SHARED
  storage.initSD();
#endif
  storage.initSPIFFS();

#ifndef T4_S3
  battery.initADC();
#endif

  initTFT();
#ifdef SPI_SHARED
  storage.initSD();
#endif
  createGpxFolders();

  mapView.initMap(TFT_HEIGHT - 100, TFT_WIDTH, TFT_HEIGHT);

  loadPreferences();
  gps.init();
  initLVGL();

  // Get init Latitude and Longitude
  gps.gpsData.latitude = gps.getLat();
  gps.gpsData.longitude = gps.getLon();

  initGpsTask();

#ifndef DISABLE_CLI
  initCLI();
  initCLITask();
#endif

  if (WiFi.status() == WL_CONNECTED)
  {
    if (!MDNS.begin(hostname))
      log_e("nDNS init error");

    log_i("mDNS initialized");
  }

  if (WiFi.status() == WL_CONNECTED && enableWeb)
  {
    configureWebServer();
    server.begin();
  }

  if (WiFi.getMode() == WIFI_OFF)
    ESP_ERROR_CHECK(esp_event_loop_create_default());

  splashScreen();
  lv_screen_load(searchSatScreen);
}

/**
 * @brief Main Loop
 *
 */
void loop()
{
  if (!waitScreenRefresh)
  {
    lv_timer_handler();
    vTaskDelay(pdMS_TO_TICKS(TASK_SLEEP_PERIOD_MS));
  }

  // Deleting recursive directories in webfile server
  if (enableWeb && deleteDir)
  {
    deleteDir = false;
    if (deleteDirRecursive(deletePath.c_str()))
    {
      updateList = true;
      eventRefresh.send("refresh", nullptr, millis());
      eventRefresh.send("Folder deleted", "updateStatus", millis());
    }
  }
}<|MERGE_RESOLUTION|>--- conflicted
+++ resolved
@@ -114,19 +114,11 @@
 // Force GPIO0 to internal PullUP  during boot (avoid LVGL key read)
 #ifdef POWER_SAVE
   pinMode(BOARD_BOOT_PIN, INPUT_PULLUP);
-<<<<<<< HEAD
   #ifdef ICENAV_BOARD
     gpio_hold_dis((gpio_num_t)TFT_BL);
     gpio_hold_dis((gpio_num_t)BOARD_BOOT_PIN);
     gpio_deep_sleep_hold_dis();
   #endif
-=======
-#ifdef ICENAV_BOARD
-  gpio_hold_dis(GPIO_NUM_46);
-  gpio_hold_dis((gpio_num_t)BOARD_BOOT_PIN);
-  gpio_deep_sleep_hold_dis();
-#endif
->>>>>>> 737ddadc
 #endif
 
 #ifdef TDECK_ESP32S3
