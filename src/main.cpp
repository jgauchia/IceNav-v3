--- conflicted
+++ resolved
@@ -106,11 +106,6 @@
 void setup()
 {
   gpsMutex = xSemaphoreCreateMutex();
-<<<<<<< HEAD
-=======
-  esp_log_level_set("*", ESP_LOG_DEBUG);
-  esp_log_level_set("storage", ESP_LOG_DEBUG);
->>>>>>> 9255b0be
 
 // Force GPIO0 to internal PullUP  during boot (avoid LVGL key read)
 #ifdef POWER_SAVE
