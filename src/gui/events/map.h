--- conflicted
+++ resolved
@@ -171,16 +171,8 @@
     map_spr.pushImage(NavArrow_position.posx - 12, NavArrow_position.posy - 12, 24, 24, (uint16_t *)data);
 
     heading = read_compass();
-<<<<<<< HEAD
-    tft.setPivot(NavArrow_position.posx, NavArrow_position.posy);
-    sprArrow.pushRotated(heading, TFT_BLACK);
-#else
-    // sprArrow.pushSprite(NavArrow.posx, NavArrow.posy, TFT_BLACK); // TODO: we need the NavArrow object here? on COMPASS disable?
-#endif
-=======
     sprArrow.pushRotated(&map_spr, heading, TFT_BLACK);
 
     map_spr.pushSprite(0, 64);
->>>>>>> eaacda65
   }
 }