/**
 * @file tft.h
 * @author Jordi Gauchía (jgauchia@jgauchia.com)
 * @brief TFT definition and functions
 * @version 0.1
 * @date 2022-10-10
 */

#ifdef CUSTOMBOARD
#include "../lib/lovyangfx_CUSTOMBOARD_conf.h"
#include <LGFX_TFT_eSPI.hpp>
<<<<<<< HEAD
#endif

#ifdef MAKERF_ESP32S3
#include "../lib/S3_Parallel16_ili9488.h"
#include <LGFX_TFT_eSPI.hpp>  // TODO: maybe this should be global ?
=======
>>>>>>> eaacda65
#endif

int brightness_level = 255;

static TFT_eSPI tft;
#define LVGL_BKG  0x10A2


/**
 * @brief Set the TFT brightness
 *
 * @param brightness -> 0..255
 */
void set_brightness(int brightness)
{
  if (brightness <= 255)
  {
    ledcWrite(0, brightness);
    brightness_level = brightness;
  }
}

/**
 * @brief Get the TFT brightness
 *
 * @return int -> brightness value 0..255
 */
int get_brightness()
{
  return brightness_level;
}

/**
 * @brief Turn on TFT Sleep Mode for ILI9488
 *
 */
void tft_on()
{
  tft.writecommand(0x11);
  set_brightness(255);
}

/**
 * @brief Turn off TFT Wake up Mode for ILI9488
 *
 */
void tft_off()
{
  tft.writecommand(0x10);
  set_brightness(0);
}

/**
 * @brief Touch calibrate
 *
 */
void touch_calibrate()
{
  uint16_t calData[8];
  uint8_t calDataOK = 0;

  if (SPIFFS.exists(CALIBRATION_FILE))
  {
    if (REPEAT_CAL)
      SPIFFS.remove(CALIBRATION_FILE);
    else
    {
      File f = SPIFFS.open(CALIBRATION_FILE, "r");
      if (f)
      {
        if (f.readBytes((char *)calData, 16) == 16)
          calDataOK = 1;
        f.close();
      }
          else 
    Serial.println("Error");
    }
  }

  if (calDataOK && !REPEAT_CAL)
    tft.setTouchCalibrate(calData);
  else
  {
    tft.calibrateTouch(calData, TFT_WHITE, TFT_BLACK, std::max(tft.width(), tft.height()) >> 3);

    File f = SPIFFS.open(CALIBRATION_FILE, "w");
    if (f)
    {
      f.write((const unsigned char *)calData, 16);
      f.close();
    }

  }
}

/**
 * @brief Init tft display
 *
 */
void init_tft()
{
  tft.init();
  tft.setRotation(8);
  tft.initDMA();
  tft.startWrite();
  tft.fillScreen(TFT_BLACK);
  tft.endWrite();
  
  gpio_set_drive_capability(GPIO_NUM_33, GPIO_DRIVE_CAP_3);
  ledcAttachPin(TFT_BL, 0);
  ledcSetup(0, 5000, 8);
  ledcWrite(0, 255);
  touch_calibrate();
}
<|MERGE_RESOLUTION|>--- conflicted
+++ resolved
@@ -8,16 +8,13 @@
 
 #ifdef CUSTOMBOARD
 #include "../lib/lovyangfx_CUSTOMBOARD_conf.h"
-#include <LGFX_TFT_eSPI.hpp>
-<<<<<<< HEAD
 #endif
 
 #ifdef MAKERF_ESP32S3
 #include "../lib/S3_Parallel16_ili9488.h"
-#include <LGFX_TFT_eSPI.hpp>  // TODO: maybe this should be global ?
-=======
->>>>>>> eaacda65
 #endif
+
+#include <LGFX_TFT_eSPI.hpp>
 
 int brightness_level = 255;
 
